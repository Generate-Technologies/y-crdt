use crate::*;
<<<<<<< HEAD
use std::cell::{Ref, RefMut};
use uuid::Uuid;
=======
>>>>>>> a9640518

use crate::block::{Block, BlockPtr, Item, ItemContent, Prelim, ID};
use crate::block_store::{Snapshot, StateVector};
use crate::event::{AfterTransactionEvent, SubdocsEvent};
use crate::id_set::DeleteSet;
use crate::store::{Store, SubdocGuids, SubdocsIter};
use crate::types::{Branch, BranchPtr, Event, Events, TypePtr, Value};
use crate::update::Update;
use atomic_refcell::{AtomicRef, AtomicRefMut};
use lib0::error::Error;
use std::collections::{HashMap, HashSet};
use std::ops::{Deref, DerefMut};
use std::rc::Rc;
use updates::encoder::*;

pub trait ReadTxn: Sized {
    fn store(&self) -> &Store;

    /// Returns state vector describing current state of the updates.
    fn state_vector(&self) -> StateVector {
        self.store().blocks.get_state_vector()
    }

    /// Returns a snapshot which describes a current state of updates and removals made within
    /// the corresponding document.
    fn snapshot(&self) -> Snapshot {
        let store = self.store();
        let blocks = &store.blocks;
        let sv = blocks.get_state_vector();
        let ds = DeleteSet::from(blocks);
        Snapshot::new(sv, ds)
    }

    /// Encodes all changes from current transaction block store up to a given `snapshot`.
    /// This enables to encode state of a document at some specific point in the past.
    fn encode_state_from_snapshot<E: Encoder>(
        &self,
        snapshot: &Snapshot,
        encoder: &mut E,
    ) -> Result<(), Error> {
        self.store().encode_state_from_snapshot(snapshot, encoder)
    }

    /// Encodes the difference between remove peer state given its `state_vector` and the state
    /// of a current local peer
    fn encode_diff<E: Encoder>(&self, state_vector: &StateVector, encoder: &mut E) {
        self.store().encode_diff(state_vector, encoder)
    }

    fn encode_diff_v1(&self, state_vector: &StateVector) -> Vec<u8> {
        let mut encoder = EncoderV1::new();
        self.encode_diff(state_vector, &mut encoder);
        encoder.to_vec()
    }

    fn encode_state_as_update<E: Encoder>(&self, sv: &StateVector, encoder: &mut E) {
        let store = self.store();
        store.write_blocks_from(sv, encoder);
        let ds = DeleteSet::from(&store.blocks);
        ds.encode(encoder);
    }

    fn encode_state_as_update_v1(&self, sv: &StateVector) -> Vec<u8> {
        let mut encoder = EncoderV1::new();
        self.encode_state_as_update(sv, &mut encoder);
        encoder.to_vec()
    }

    fn encode_state_as_update_v2(&self, sv: &StateVector) -> Vec<u8> {
        let mut encoder = EncoderV2::new();
        self.encode_state_as_update(sv, &mut encoder);
        encoder.to_vec()
    }

    /// Returns an iterator over top level (root) shared types available in current [Doc].
    fn root_refs(&self) -> RootRefs {
        let store = self.store();
        RootRefs(store.types.iter())
    }

<<<<<<< HEAD
    /// Returns a collection of globally unique identifiers of sub documents linked within
    /// the structures of this document store.
    fn subdoc_guids(&self) -> SubdocGuids {
        let store = self.store();
        store.subdoc_guids()
    }

    /// Returns a collection of sub documents linked within the structures of this document store.
    fn subdocs(&self) -> SubdocsIter {
        let store = self.store();
        store.subdocs()
=======
    /// Returns a [TextRef] data structure stored under a given `name`. Text structures are used for
    /// collaborative text editing: they expose operations to append and remove chunks of text,
    /// which are free to execute concurrently by multiple peers over remote boundaries.
    ///
    /// If not structure under defined `name` existed before, [None] will be returned.
    ///
    /// If a structure under defined `name` already existed, but its type was different it will be
    /// reinterpreted as a text (in such case a sequence component of complex data type will be
    /// interpreted as a list of text chunks).
    fn get_text(&self, name: &str) -> Option<TextRef> {
        let store = self.store();
        let branch = store.get_type(name)?;
        Some(TextRef::from(branch))
    }

    /// Returns an [ArrayRef] data structure stored under a given `name`. Array structures are used for
    /// storing a sequences of elements in ordered manner, positioning given element accordingly
    /// to its index.
    ///
    /// If not structure under defined `name` existed before, [None] will be returned.
    ///
    /// If a structure under defined `name` already existed, but its type was different it will be
    /// reinterpreted as an array (in such case a sequence component of complex data type will be
    /// interpreted as a list of inserted values).
    fn get_array(&self, name: &str) -> Option<ArrayRef> {
        let store = self.store();
        let branch = store.get_type(name)?;
        Some(ArrayRef::from(branch))
    }

    /// Returns a [MapRef] data structure stored under a given `name`. Maps are used to store key-value
    /// pairs associated together. These values can be primitive data (similar but not limited to
    /// a JavaScript Object Notation) as well as other shared types (Yrs maps, arrays, text
    /// structures etc.), enabling to construct a complex recursive tree structures.
    ///
    /// If not structure under defined `name` existed before, [None] will be returned.
    ///
    /// If a structure under defined `name` already existed, but its type was different it will be
    /// reinterpreted as a map (in such case a map component of complex data type will be
    /// interpreted as native map).
    fn get_map(&self, name: &str) -> Option<MapRef> {
        let store = self.store();
        let branch = store.get_type(name)?;
        Some(MapRef::from(branch))
    }

    /// Returns a [XmlFragmentRef] data structure stored under a given `name`. XML elements represent
    /// nodes of XML document. They can contain attributes (key-value pairs, both of string type)
    /// as well as other nested XML elements or text values, which are stored in their insertion
    /// order.
    ///
    /// If not structure under defined `name` existed before, [None] will be returned.
    ///
    /// If a structure under defined `name` already existed, but its type was different it will be
    /// reinterpreted as a XML element (in such case a map component of complex data type will be
    /// interpreted as map of its attributes, while a sequence component - as a list of its child
    /// XML nodes).
    fn get_xml_fragment(&self, name: &str) -> Option<XmlFragmentRef> {
        let store = self.store();
        let branch = store.get_type(name)?;
        Some(XmlFragmentRef::from(branch))
    }

    /// Returns a [XmlElementRef] data structure stored under a given `name`. XML elements represent
    /// nodes of XML document. They can contain attributes (key-value pairs, both of string type)
    /// as well as other nested XML elements or text values, which are stored in their insertion
    /// order.
    ///
    /// If not structure under defined `name` existed before, [None] will be returned.
    ///
    /// If a structure under defined `name` already existed, but its type was different it will be
    /// reinterpreted as a XML element (in such case a map component of complex data type will be
    /// interpreted as map of its attributes, while a sequence component - as a list of its child
    /// XML nodes).
    fn get_xml_element(&self, name: &str) -> Option<XmlElementRef> {
        let store = self.store();
        let branch = store.get_type(name)?;
        Some(XmlElementRef::from(branch))
    }

    /// Returns a [XmlTextRef] data structure stored under a given `name`. Text structures are used
    /// for collaborative text editing: they expose operations to append and remove chunks of text,
    /// which are free to execute concurrently by multiple peers over remote boundaries.
    ///
    /// If not structure under defined `name` existed before, [None] will be returned.
    ///
    /// If a structure under defined `name` already existed, but its type was different it will be
    /// reinterpreted as a text (in such case a sequence component of complex data type will be
    /// interpreted as a list of text chunks).
    fn get_xml_text(&self, name: &str) -> Option<XmlTextRef> {
        let store = self.store();
        let branch = store.get_type(name)?;
        Some(XmlTextRef::from(branch))
>>>>>>> a9640518
    }
}

pub trait WriteTxn: Sized {
    fn store_mut(&mut self) -> &mut Store;
    fn subdocs_mut(&mut self) -> &mut Subdocs;
}

#[derive(Debug)]
pub struct Transaction<'doc> {
    store: AtomicRef<'doc, Store>,
}

impl<'doc> Transaction<'doc> {
    pub(crate) fn new(store: AtomicRef<'doc, Store>) -> Self {
        Transaction { store }
    }
}

impl<'doc> ReadTxn for Transaction<'doc> {
    #[inline]
    fn store(&self) -> &Store {
        self.store.deref()
    }
}

pub struct TransactionMut<'doc> {
    pub(crate) store: AtomicRefMut<'doc, Store>,
    /// State vector of a current transaction at the moment of its creation.
    pub(crate) before_state: StateVector,
    /// Current state vector of a transaction, which includes all performed updates.
    pub(crate) after_state: StateVector,
    /// ID's of the blocks to be merged.
    pub(crate) merge_blocks: Vec<ID>,
    /// Describes the set of deleted items by ids.
    pub(crate) delete_set: DeleteSet,
    /// We store the reference that last moved an item. This is needed to compute the delta
    /// when multiple ContentMove move the same item.
    pub(crate) prev_moved: HashMap<BlockPtr, BlockPtr>,
    /// All types that were directly modified (property added or child inserted/deleted).
    /// New types are not included in this Set.
    changed: HashMap<TypePtr, HashSet<Option<Rc<str>>>>,
    pub(crate) subdocs: Option<Box<Subdocs>>,
    committed: bool,
}

impl<'doc> ReadTxn for TransactionMut<'doc> {
    #[inline]
    fn store(&self) -> &Store {
        self.store.deref()
    }
}

impl<'doc> WriteTxn for TransactionMut<'doc> {
    #[inline]
    fn store_mut(&mut self) -> &mut Store {
        self.store.deref_mut()
    }

    fn subdocs_mut(&mut self) -> &mut Subdocs {
        self.subdocs.get_or_insert_with(|| Box::new(Subdocs::new()))
    }
}

impl<'doc> Drop for TransactionMut<'doc> {
    fn drop(&mut self) {
        self.commit()
    }
}

impl<'doc> TransactionMut<'doc> {
    pub(crate) fn new(store: AtomicRefMut<'doc, Store>) -> Self {
        let begin_timestamp = store.blocks.get_state_vector();
        TransactionMut {
            store,
            before_state: begin_timestamp,
            merge_blocks: Vec::new(),
            delete_set: DeleteSet::new(),
            after_state: StateVector::default(),
            changed: HashMap::new(),
            prev_moved: HashMap::default(),
            subdocs: None,
            committed: false,
        }
    }

    /// Corresponding document's state vector at the moment when current transaction was created.
    pub fn before_state(&self) -> &StateVector {
        &self.before_state
    }

    /// Current document state vector which includes changes made by this transaction.
    pub fn after_state(&self) -> &StateVector {
        &self.before_state
    }

    /// Data about deletions performed in the scope of current transaction.
    pub fn delete_set(&self) -> &DeleteSet {
        &self.delete_set
    }

    #[inline]
    pub(crate) fn store(&self) -> &Store {
        &self.store
    }

    #[inline]
    pub(crate) fn store_mut(&mut self) -> &mut Store {
        &mut self.store
    }

    /// Encodes changes made within the scope of the current transaction using lib0 v1 encoding.
    ///
    /// Document updates are idempotent and commutative. Caveats:
    /// * It doesn't matter in which order document updates are applied.
    /// * As long as all clients receive the same document updates, all clients
    ///   end up with the same content.
    /// * Even if an update contains known information, the unknown information
    ///   is extracted and integrated into the document structure.
    pub fn encode_update_v1(&self) -> Vec<u8> {
        let mut encoder = updates::encoder::EncoderV1::new();
        self.encode_update(&mut encoder);
        encoder.to_vec()
    }

    /// Encodes changes made within the scope of the current transaction using lib0 v2 encoding.
    ///
    /// Document updates are idempotent and commutative. Caveats:
    /// * It doesn't matter in which order document updates are applied.
    /// * As long as all clients receive the same document updates, all clients
    ///   end up with the same content.
    /// * Even if an update contains known information, the unknown information
    ///   is extracted and integrated into the document structure.
    pub fn encode_update_v2(&self) -> Vec<u8> {
        let mut encoder = updates::encoder::EncoderV2::new();
        self.encode_update(&mut encoder);
        encoder.to_vec()
    }

    /// Encodes changes made within the scope of the current transaction.
    ///
    /// Document updates are idempotent and commutative. Caveats:
    /// * It doesn't matter in which order document updates are applied.
    /// * As long as all clients receive the same document updates, all clients
    ///   end up with the same content.
    /// * Even if an update contains known information, the unknown information
    ///   is extracted and integrated into the document structure.
    pub fn encode_update<E: Encoder>(&self, encoder: &mut E) {
        let store = self.store();
        store.write_blocks_from(&self.before_state, encoder);
        self.delete_set.encode(encoder);
    }

    /// Applies given `id_set` onto current transaction to run multi-range deletion.
    /// Returns a remaining of original ID set, that couldn't be applied.
    pub(crate) fn apply_delete(&mut self, ds: &DeleteSet) -> Option<DeleteSet> {
        let mut unapplied = DeleteSet::new();
        for (client, ranges) in ds.iter() {
            if let Some(mut blocks) = self.store_mut().blocks.get_mut(client) {
                let state = blocks.get_state();

                for range in ranges.iter() {
                    let clock = range.start;
                    let clock_end = range.end;

                    if clock < state {
                        if state < clock_end {
                            unapplied.insert(ID::new(*client, clock), clock_end - state);
                        }
                        // We can ignore the case of GC and Delete structs, because we are going to skip them
                        if let Some(mut index) = blocks.find_pivot(clock) {
                            // We can ignore the case of GC and Delete structs, because we are going to skip them
                            let ptr = blocks.get(index);
                            if let Block::Item(item) = ptr.clone().deref_mut() {
                                // split the first item if necessary
                                if !item.is_deleted() && item.id.clock < clock {
                                    let store = self.store_mut();
                                    if let Some(split) =
                                        store.blocks.split_block_inner(ptr, clock - item.id.clock)
                                    {
                                        if let Block::Item(item) = ptr.deref() {
                                            if item.moved.is_some() {
                                                if let Some(&prev_moved) = self.prev_moved.get(&ptr)
                                                {
                                                    self.prev_moved.insert(split, prev_moved);
                                                }
                                            }
                                        }
                                        index += 1;
                                        self.merge_blocks.push(*split.id());
                                    }
                                    blocks = self.store_mut().blocks.get_mut(client).unwrap();
                                }

                                while index < blocks.len() {
                                    let block = blocks.get(index);
                                    if let Block::Item(item) = block.clone().deref_mut() {
                                        if item.id.clock < clock_end {
                                            if !item.is_deleted() {
                                                if item.id.clock + item.len() > clock_end {
                                                    if let Some(split) =
                                                        self.store.blocks.split_block_inner(
                                                            block,
                                                            clock_end - item.id.clock,
                                                        )
                                                    {
                                                        if let Block::Item(item) = block.deref() {
                                                            if item.moved.is_some() {
                                                                if let Some(&prev_moved) =
                                                                    self.prev_moved.get(&block)
                                                                {
                                                                    self.prev_moved
                                                                        .insert(split, prev_moved);
                                                                }
                                                            }
                                                        }
                                                        self.merge_blocks.push(*split.id());
                                                        index += 1;
                                                    }
                                                }
                                                self.delete(block);
                                                blocks = self
                                                    .store_mut()
                                                    .blocks
                                                    .get_mut(client)
                                                    .unwrap();
                                                // just to make the borrow checker happy
                                            }
                                        } else {
                                            break;
                                        }
                                    }
                                    index += 1;
                                }
                            }
                        }
                    } else {
                        unapplied.insert(ID::new(*client, clock), clock_end - clock);
                    }
                }
            }
        }

        if unapplied.is_empty() {
            None
        } else {
            Some(unapplied)
        }
    }

    /// Delete item under given pointer.
    /// Returns true if block was successfully deleted, false if it was already deleted in the past.
    pub(crate) fn delete(&mut self, block: BlockPtr) -> bool {
        let mut ptr = block;
        let mut recurse = Vec::new();
        let mut result = false;

        let store = self.store.deref();
        if let Block::Item(item) = ptr.deref_mut() {
            if !item.is_deleted() {
                if item.parent_sub.is_none() && item.is_countable() {
                    if let TypePtr::Branch(mut parent) = item.parent {
                        parent.block_len -= item.len();
                        parent.content_len -= item.content_len(store.options.offset_kind);
                    }
                }

                item.mark_as_deleted();
                self.delete_set.insert(item.id.clone(), item.len());
                if let Some(parent) = item.parent.as_branch() {
                    self.add_changed_type(*parent, item.parent_sub.clone());
                } else {
                    // parent has been GC'ed
                }

                match &item.content {
                    ItemContent::Doc(doc) => {
                        let subdocs = self.subdocs.get_or_insert_with(|| Box::new(Subdocs::new()));
                        let id = &doc.options().guid;
                        if subdocs.added.remove(id).is_none() {
                            subdocs.removed.insert(id.clone(), doc.clone());
                        }
                    }
                    ItemContent::Type(inner) => {
                        let mut ptr = inner.start;
                        self.changed
                            .remove(&TypePtr::Branch(BranchPtr::from(inner)));

                        while let Some(Block::Item(item)) = ptr.as_deref() {
                            if !item.is_deleted() {
                                recurse.push(ptr.unwrap());
                            }

                            ptr = item.right.clone();
                        }

                        for ptr in inner.map.values() {
                            recurse.push(ptr.clone());
                        }
                    }
                    ItemContent::Move(m) => m.delete(self, block),
                    _ => { /* nothing to do for other content types */ }
                }
                result = true;
            }
        }

        for &ptr in recurse.iter() {
            let id = *ptr.id();
            if !self.delete(ptr) {
                // Whis will be gc'd later and we want to merge it if possible
                // We try to merge all deleted items after each transaction,
                // but we have no knowledge about that this needs to be merged
                // since it is not in transaction.ds. Hence we add it to transaction._mergeStructs
                self.merge_blocks.push(id);
            }
        }

        result
    }

    /// Applies a deserialized update contents into a document owning current transaction.
    pub fn apply_update(&mut self, update: Update) {
        let (remaining, remaining_ds) = update.integrate(self);
        let mut retry = false;
        {
            let store = self.store_mut();
            if let Some(mut pending) = store.pending.take() {
                // check if we can apply something
                for (client, &clock) in pending.missing.iter() {
                    if clock < store.blocks.get_state(client) {
                        retry = true;
                        break;
                    }
                }

                if let Some(remaining) = remaining {
                    // merge restStructs into store.pending
                    for (&client, &clock) in remaining.missing.iter() {
                        pending.missing.set_min(client, clock);
                    }
                    pending.update = Update::merge_updates(vec![pending.update, remaining.update]);
                    store.pending = Some(pending);
                }
            } else {
                store.pending = remaining;
            }
        }
        if let Some(pending) = self.store_mut().pending_ds.take() {
            let ds2 = self.apply_delete(&pending);
            let ds = match (remaining_ds, ds2) {
                (Some(mut a), Some(b)) => {
                    a.delete_set.merge(b);
                    Some(a.delete_set)
                }
                (Some(x), _) => Some(x.delete_set),
                (_, Some(x)) => Some(x),
                _ => None,
            };
            self.store_mut().pending_ds = ds;
        } else {
            self.store_mut().pending_ds = remaining_ds.map(|update| update.delete_set);
        }

        if retry {
            let store = self.store_mut();
            if let Some(pending) = store.pending.take() {
                let ds = store.pending_ds.take().unwrap_or_default();
                let mut ds_update = Update::new();
                ds_update.delete_set = ds;
                self.apply_update(pending.update);
                self.apply_update(ds_update)
            }
        }
    }

    pub(crate) fn create_item<T: Prelim>(
        &mut self,
        pos: &block::ItemPosition,
        value: T,
        parent_sub: Option<Rc<str>>,
    ) -> BlockPtr {
        let (left, right, origin, id) = {
            let store = self.store_mut();
            let left = pos.left;
            let right = pos.right;
            let origin = if let Some(Block::Item(item)) = pos.left.as_deref() {
                Some(item.last_id())
            } else {
                None
            };
            let client_id = store.options.client_id;
            let id = ID::new(client_id, store.get_local_state());

            (left, right, origin, id)
        };
        let (content, remainder) = value.into_content(self);
        let inner_ref = if let ItemContent::Type(inner_ref) = &content {
            Some(BranchPtr::from(inner_ref))
        } else {
            None
        };
        let mut block = Item::new(
            id,
            left,
            origin,
            right,
            right.map(|r| r.id().clone()),
            pos.parent.clone(),
            parent_sub,
            content,
        );
        let mut block_ptr = BlockPtr::from(&mut block);

        block_ptr.integrate(self, 0);

        let local_block_list = self.store_mut().blocks.get_client_blocks_mut(id.client);
        local_block_list.push(block);

        if let Some(remainder) = remainder {
            remainder.integrate(self, inner_ref.unwrap().into())
        }

        block_ptr
    }

    /// Commits current transaction. This step involves cleaning up and optimizing changes performed
    /// during lifetime of a transaction. Such changes include squashing delete sets data
    /// or squashing blocks that have been appended one after another to preserve memory.
    ///
    /// This step is performed automatically when a transaction is about to be dropped (its life
    /// scope comes to an end).
    pub fn commit(&mut self) {
        if self.committed {
            return;
        }
        self.committed = true;

        // 1. sort and merge delete set
        self.delete_set.squash();
        self.after_state = self.store.blocks.get_state_vector();
        // 2. emit 'beforeObserverCalls'
        // 3. for each change observed by the transaction call 'afterTransaction'
        if !self.changed.is_empty() {
            let mut changed_parents: HashMap<BranchPtr, Vec<usize>> = HashMap::new();
            let mut event_cache = Vec::new();

            for (ptr, subs) in self.changed.iter() {
                if let TypePtr::Branch(branch) = ptr {
                    if let Some(e) = branch.trigger(self, subs.clone()) {
                        event_cache.push(e);

                        let mut current = *branch;
                        loop {
                            if current.deep_observers.is_some() {
                                let entries = changed_parents.entry(current).or_default();
                                entries.push(event_cache.len() - 1);
                            }

                            if let Some(Block::Item(item)) = current.item.as_deref() {
                                if let TypePtr::Branch(parent) = item.parent {
                                    current = parent;
                                    continue;
                                }
                            }

                            break;
                        }
                    }
                }
            }

            // deep observe events
            for (&branch, events) in changed_parents.iter() {
                // sort events by path length so that top-level events are fired first.
                let mut unsorted: Vec<&Event> = Vec::with_capacity(events.len());

                for &i in events.iter() {
                    let e = &mut event_cache[i];
                    e.set_current_target(branch);
                }

                for &i in events.iter() {
                    unsorted.push(&event_cache[i]);
                }

                // We don't need to check for events.length
                // because we know it has at least one element
                let events = Events::new(&mut unsorted);
                branch.trigger_deep(self, &events);
            }
        }

        // 4. try GC delete set
        if !self.store.options.skip_gc {
            self.try_gc();
        }

        // 5. try merge delete set
        self.delete_set.try_squash_with(&mut self.store);

        // 6. get transaction after state and try to merge to left
        for (client, &clock) in self.after_state.iter() {
            let before_clock = self.before_state.get(client);
            if before_clock != clock {
                let blocks = self.store.blocks.get_mut(client).unwrap();
                let first_change = blocks.find_pivot(before_clock).unwrap().max(1);
                let mut i = blocks.len() - 1;
                while i >= first_change {
                    blocks.squash_left(i);
                    i -= 1;
                }
            }
        }

        // 7. get merge_structs and try to merge to left
        for id in self.merge_blocks.iter() {
            if let Some(blocks) = self.store.blocks.get_mut(&id.client) {
                if let Some(replaced_pos) = blocks.find_pivot(id.clock) {
                    if replaced_pos + 1 < blocks.len() {
                        blocks.squash_left(replaced_pos + 1);
                    } else if replaced_pos > 0 {
                        blocks.squash_left(replaced_pos);
                    }
                }
            }
        }

        // 8. emit 'afterTransactionCleanup'
        if let Some(eh) = self.store.after_transaction_events.as_ref() {
            let event = AfterTransactionEvent {
                before_state: self.before_state.clone(),
                after_state: self.after_state.clone(),
                delete_set: self.delete_set.clone(),
            };
            for fun in eh.callbacks() {
                fun(&self, &event);
            }
        }
        // 9. emit 'update'
        if let Some(eh) = self.store.update_v1_events.as_ref() {
            if !self.delete_set.is_empty() || self.after_state != self.before_state {
                // produce update only if anything changed
                let update = UpdateEvent::new(self.encode_update_v1());
                for fun in eh.callbacks() {
                    fun(&self, &update);
                }
            }
        }
        // 10. emit 'updateV2'
        if let Some(eh) = self.store.update_v2_events.as_ref() {
            if !self.delete_set.is_empty() || self.after_state != self.before_state {
                // produce update only if anything changed
                let update = UpdateEvent::new(self.encode_update_v2());
                for fun in eh.callbacks() {
                    fun(&self, &update);
                }
            }
        }
        // 11. add and remove subdocs
        let store = self.store.deref_mut();
        if let Some(mut subdocs) = self.subdocs.take() {
            let client_id = store.options.client_id;
            for (guid, subdoc) in subdocs.added.iter_mut() {
                let options = &mut subdoc.options_mut();
                options.client_id = client_id;
                if options.collection_id.is_none() {
                    options.collection_id = store.options.collection_id.clone();
                }
                store.subdocs.insert(guid.clone(), subdoc.clone());
            }
            for guid in subdocs.removed.keys() {
                store.subdocs.remove(guid);
            }

            let mut removed = if let Some(subdocs_events) = store.subdocs_events.as_ref() {
                let e = SubdocsEvent::new(subdocs);
                for cb in subdocs_events.callbacks() {
                    cb(self, &e);
                }
                e.removed
            } else {
                subdocs.removed
            };

            for (_, subdoc) in removed.iter_mut() {
                subdoc.destroy(self);
            }
        }
    }

    fn try_gc(&self) {
        let store = self.store();
        for (client, range) in self.delete_set.iter() {
            if let Some(blocks) = store.blocks.get(client) {
                for delete_item in range.iter().rev() {
                    let mut start = delete_item.start;
                    if let Some(mut i) = blocks.find_pivot(start) {
                        while i < blocks.len() {
                            let mut block = blocks.get(i);
                            let len = block.len();
                            start += len;
                            if start > delete_item.end {
                                break;
                            } else {
                                block.gc(false);
                                i += 1;
                            }
                        }
                    }
                }
            }
        }
    }

    pub(crate) fn add_changed_type(&mut self, parent: BranchPtr, parent_sub: Option<Rc<str>>) {
        let trigger = if let Some(ptr) = parent.item {
            (ptr.id().clock < self.before_state.get(&ptr.id().client)) && !ptr.is_deleted()
        } else {
            true
        };
        if trigger {
            let e = self.changed.entry(parent.into()).or_default();
            e.insert(parent_sub.clone());
        }
    }

    /// Checks if item with a given `id` has been added to a block store within this transaction.
    pub(crate) fn has_added(&self, id: &ID) -> bool {
        id.clock >= self.before_state.get(&id.client)
    }

    /// Checks if item with a given `id` has been deleted within this transaction.
    pub(crate) fn has_deleted(&self, id: &ID) -> bool {
        self.delete_set.is_deleted(id)
    }

    pub(crate) fn split_by_snapshot(&mut self, snapshot: &Snapshot) {
        let mut merge_blocks: Vec<ID> = Vec::new();
        let blocks = &mut self.store.blocks;
        for (client, &clock) in snapshot.state_map.iter() {
            if let Some(list) = blocks.get(client) {
                if let Some(ptr) = list.get_block(clock) {
                    let ptr_clock = ptr.id().clock;
                    if ptr_clock < clock {
                        if let Some(right) = blocks.split_block_inner(ptr, clock - ptr_clock) {
                            if let Block::Item(item) = ptr.deref() {
                                if item.moved.is_some() {
                                    if let Some(&prev_moved) = self.prev_moved.get(&ptr) {
                                        self.prev_moved.insert(right, prev_moved);
                                    }
                                }
                            }
                            merge_blocks.push(*right.id());
                        }
                    }
                }
            }
        }

        for (client, range) in snapshot.delete_set.iter() {
            if let Some(mut list) = blocks.get(client) {
                for r in range.iter() {
                    if let Some(pivot) = list.find_pivot(r.start) {
                        let block = list.get(pivot);
                        let clock = block.id().clock;
                        if clock < r.start {
                            if let Some(ptr) = blocks.split_block_inner(block, r.start - clock) {
                                if let Block::Item(item) = block.deref() {
                                    if item.moved.is_some() {
                                        if let Some(&prev_moved) = self.prev_moved.get(&block) {
                                            self.prev_moved.insert(ptr, prev_moved);
                                        }
                                    }
                                }
                                merge_blocks.push(*ptr.id());
                            }
                            list = blocks.get(client).unwrap();
                        }
                    }

                    if let Some(pivot) = list.find_pivot(r.end) {
                        let block = list.get(pivot);
                        let block_id = block.id();
                        let block_len = block.len();
                        if block_id.clock + block_len > r.end {
                            if let Some(ptr) =
                                blocks.split_block_inner(block, block_id.clock + block_len - r.end)
                            {
                                if let Block::Item(item) = block.deref() {
                                    if item.moved.is_some() {
                                        if let Some(&prev_moved) = self.prev_moved.get(&block) {
                                            self.prev_moved.insert(ptr, prev_moved);
                                        }
                                    }
                                }
                                merge_blocks.push(*ptr.id());
                            }
                            list = blocks.get(client).unwrap();
                        }
                    }
                }
            }
        }

        self.merge_blocks.append(&mut merge_blocks);
    }
}

pub struct RootRefs<'doc>(std::collections::hash_map::Iter<'doc, Rc<str>, Box<Branch>>);

impl<'doc> Iterator for RootRefs<'doc> {
    type Item = (&'doc str, Value);

    fn next(&mut self) -> Option<Self::Item> {
        let (key, branch) = self.0.next()?;
        let key = key.as_ref();
        let ptr = BranchPtr::from(branch);
        Some((key, ptr.into()))
    }
}

pub struct Subdocs {
    pub(crate) added: HashMap<Uuid, DocRef>,
    pub(crate) removed: HashMap<Uuid, DocRef>,
    pub(crate) loaded: HashMap<Uuid, DocRef>,
}

impl Subdocs {
    pub(crate) fn new() -> Self {
        Subdocs {
            added: HashMap::new(),
            removed: HashMap::new(),
            loaded: HashMap::new(),
        }
    }
}<|MERGE_RESOLUTION|>--- conflicted
+++ resolved
@@ -1,10 +1,3 @@
-use crate::*;
-<<<<<<< HEAD
-use std::cell::{Ref, RefMut};
-use uuid::Uuid;
-=======
->>>>>>> a9640518
-
 use crate::block::{Block, BlockPtr, Item, ItemContent, Prelim, ID};
 use crate::block_store::{Snapshot, StateVector};
 use crate::event::{AfterTransactionEvent, SubdocsEvent};
@@ -12,12 +5,14 @@
 use crate::store::{Store, SubdocGuids, SubdocsIter};
 use crate::types::{Branch, BranchPtr, Event, Events, TypePtr, Value};
 use crate::update::Update;
+use crate::*;
 use atomic_refcell::{AtomicRef, AtomicRefMut};
 use lib0::error::Error;
 use std::collections::{HashMap, HashSet};
 use std::ops::{Deref, DerefMut};
 use std::rc::Rc;
 use updates::encoder::*;
+use uuid::Uuid;
 
 pub trait ReadTxn: Sized {
     fn store(&self) -> &Store;
@@ -84,7 +79,6 @@
         RootRefs(store.types.iter())
     }
 
-<<<<<<< HEAD
     /// Returns a collection of globally unique identifiers of sub documents linked within
     /// the structures of this document store.
     fn subdoc_guids(&self) -> SubdocGuids {
@@ -96,7 +90,8 @@
     fn subdocs(&self) -> SubdocsIter {
         let store = self.store();
         store.subdocs()
-=======
+    }
+
     /// Returns a [TextRef] data structure stored under a given `name`. Text structures are used for
     /// collaborative text editing: they expose operations to append and remove chunks of text,
     /// which are free to execute concurrently by multiple peers over remote boundaries.
@@ -190,7 +185,6 @@
         let store = self.store();
         let branch = store.get_type(name)?;
         Some(XmlTextRef::from(branch))
->>>>>>> a9640518
     }
 }
 
