use crate::block::{Block, BlockPtr, Item, ItemContent, ItemPosition, Prelim};
use crate::block_iter::BlockIter;
use crate::transaction::TransactionMut;
use crate::types::text::TextEvent;
use crate::types::{
    event_change_set, event_keys, Branch, BranchPtr, Change, ChangeSet, Delta, Entries,
    EntryChange, EventHandler, MapRef, Observers, Path, ToJson, TypePtr, TYPE_REFS_XML_ELEMENT,
    TYPE_REFS_XML_FRAGMENT, TYPE_REFS_XML_TEXT,
};
use crate::{Map, Observable, ReadTxn, Text, ID};
use lib0::any::Any;
use std::borrow::Borrow;
use std::cell::UnsafeCell;
use std::collections::{HashMap, HashSet};
use std::convert::{TryFrom, TryInto};
use std::fmt::Write;
use std::marker::PhantomData;
use std::ops::{Deref, DerefMut};
use std::rc::Rc;

/// Trait shared by preliminary types that can be used as XML nodes: [XmlElementPrelim],
/// [XmlFragmentPrelim] and [XmlTextPrelim].
pub trait XmlPrelim: Prelim {
    type Return: From<BranchPtr>;
}

/// An return type from XML elements retrieval methods. It's an enum of all supported values, that
/// can be nested inside of [XmlElementRef]. These are other [XmlElementRef]s, [XmlFragmentRef]s
/// or [XmlTextRef] values.
#[derive(Debug, Clone, Eq, PartialEq)]
pub enum XmlNode {
    Element(XmlElementRef),
    Fragment(XmlFragmentRef),
    Text(XmlTextRef),
}

impl TryInto<XmlElementRef> for XmlNode {
    type Error = XmlNode;

    fn try_into(self) -> Result<XmlElementRef, Self::Error> {
        match self {
            XmlNode::Element(xml) => Ok(xml),
            other => Err(other),
        }
    }
}

impl TryInto<XmlTextRef> for XmlNode {
    type Error = XmlNode;

    fn try_into(self) -> Result<XmlTextRef, Self::Error> {
        match self {
            XmlNode::Text(xml) => Ok(xml),
            other => Err(other),
        }
    }
}

impl TryInto<XmlFragmentRef> for XmlNode {
    type Error = XmlNode;

    fn try_into(self) -> Result<XmlFragmentRef, Self::Error> {
        match self {
            XmlNode::Fragment(xml) => Ok(xml),
            other => Err(other),
        }
    }
}

impl TryFrom<BranchPtr> for XmlNode {
    type Error = BranchPtr;

    fn try_from(value: BranchPtr) -> Result<Self, Self::Error> {
        let type_ref = { value.type_ref & 0b1111 };
        match type_ref {
            TYPE_REFS_XML_ELEMENT => Ok(XmlNode::Element(XmlElementRef::from(value))),
            TYPE_REFS_XML_TEXT => Ok(XmlNode::Text(XmlTextRef::from(value))),
            TYPE_REFS_XML_FRAGMENT => Ok(XmlNode::Fragment(XmlFragmentRef::from(value))),
            _ => Err(value),
        }
    }
}

/// XML element data type. It represents an XML node, which can contain key-value attributes
/// (interpreted as strings) as well as other nested XML elements or rich text (represented by
/// [XmlText] type).
///
/// In terms of conflict resolution, [XmlElement] uses following rules:
///
/// - Attribute updates use logical last-write-wins principle, meaning the past updates are
///   automatically overridden and discarded by newer ones, while concurrent updates made by
///   different peers are resolved into a single value using document id seniority to establish
///   an order.
/// - Child node insertion uses sequencing rules from other Yrs collections - elements are inserted
///   using interleave-resistant algorithm, where order of concurrent inserts at the same index
///   is established using peer's document id seniority.
#[repr(transparent)]
#[derive(Debug, Clone, Eq, PartialEq)]
pub struct XmlElementRef(BranchPtr);

impl Xml for XmlElementRef {}
impl XmlFragment for XmlElementRef {}

unsafe impl Send for XmlElementRef {}
unsafe impl Sync for XmlElementRef {}

impl XmlElementRef {
    /// A tag name of a current top-level XML node, eg. node `<p></p>` has "p" as it's tag name.
    pub fn tag(&self) -> &str {
        let inner = &self.0;
        inner.name.as_ref().unwrap()
    }

    /// Converts current XML node into a textual representation. This representation if flat, it
    /// doesn't include any indentation.
    pub fn to_string<T: ReadTxn>(&self, txn: &T) -> String {
        let inner = self.0;
        let mut s = String::new();
        let tag = inner
            .name
            .as_ref()
            .map(|s| s.as_ref())
            .unwrap_or(&"UNDEFINED");
        write!(&mut s, "<{}", tag).unwrap();
        let attributes = Attributes(inner.entries(txn));
        for (k, v) in attributes {
            write!(&mut s, " \"{}\"=\"{}\"", k, v).unwrap();
        }
        write!(&mut s, ">").unwrap();
        for i in inner.iter(txn) {
            for content in i.content.get_content() {
                write!(&mut s, "{}", content.to_string(txn)).unwrap();
            }
        }
        write!(&mut s, "</{}>", tag).unwrap();
        s
    }
}

impl Observable for XmlElementRef {
    type Event = XmlEvent;

    fn try_observer(&self) -> Option<&EventHandler<Self::Event>> {
        if let Some(Observers::Xml(eh)) = self.0.observers.as_ref() {
            Some(eh)
        } else {
            None
        }
    }

    fn try_observer_mut(&mut self) -> Option<&mut EventHandler<Self::Event>> {
        if let Observers::Xml(eh) = self.0.observers.get_or_insert_with(Observers::xml) {
            Some(eh)
        } else {
            None
        }
    }
}

impl AsRef<Branch> for XmlElementRef {
    fn as_ref(&self) -> &Branch {
        &self.0
    }
}

<<<<<<< HEAD
impl AsMut<Branch> for XmlElementRef {
    fn as_mut(&mut self) -> &mut Branch {
        &mut self.0
=======
    /// Returns an unordered iterator over all attributes (key-value pairs), that can be found
    /// inside of a current XML element.
    pub fn attributes<'a, T: ReadTxn>(&'a self, txn: &'a T) -> Attributes<'a, &'a T, T> {
        Attributes(self.0 .0.entries(txn))
>>>>>>> 263d72a7
    }
}

impl From<BranchPtr> for XmlElementRef {
    fn from(inner: BranchPtr) -> Self {
        XmlElementRef(inner)
    }
}

/// A preliminary type that will be materialized into an [XmlElementRef] once it will be integrated
/// into Yrs document.
#[derive(Debug, Clone)]
pub struct XmlElementPrelim<I, T>(Rc<str>, I)
where
    I: IntoIterator<Item = T>,
    T: XmlPrelim;

impl<I, T> XmlElementPrelim<I, T>
where
    I: IntoIterator<Item = T>,
    T: XmlPrelim,
{
    pub fn new<S: Into<Rc<str>>>(tag: S, iter: I) -> Self {
        XmlElementPrelim(tag.into(), iter)
    }
}

impl XmlElementPrelim<Option<XmlTextPrelim<'static>>, XmlTextPrelim<'static>> {
    pub fn empty<S: Into<Rc<str>>>(tag: S) -> Self {
        XmlElementPrelim(tag.into(), None)
    }
}

impl<I, T> XmlPrelim for XmlElementPrelim<I, T>
where
    I: IntoIterator<Item = T>,
    T: XmlPrelim,
{
    type Return = XmlElementRef;
}

impl<I, T> Prelim for XmlElementPrelim<I, T>
where
    I: IntoIterator<Item = T>,
    T: XmlPrelim,
{
    fn into_content(self, _txn: &mut TransactionMut) -> (ItemContent, Option<Self>) {
        let inner = Branch::new(TYPE_REFS_XML_ELEMENT, Some(self.0.clone()));
        (ItemContent::Type(inner), Some(self))
    }

<<<<<<< HEAD
    fn integrate(self, txn: &mut TransactionMut, inner_ref: BranchPtr) {
        let xml = XmlElementRef::from(inner_ref);
        for value in self.1 {
            xml.push_back(txn, value);
        }
=======
    /// Returns an iterator that can be used to traverse over the successors of a current
    /// XML element. This includes recursive step over children of its children. The recursive
    /// iteration is depth-first.
    ///
    /// Example:
    /// ```
    /// /* construct node with a shape:
    ///    <div>
    ///       <p>Hello <b>world</b></p>
    ///       again
    ///    </div>
    /// */
    /// use yrs::{XmlElement, Doc, Xml, Transact};
    ///
    /// let doc = Doc::new();
    /// let mut html = doc.get_xml_element("div");
    /// let mut txn = doc.transact_mut();
    /// let p = html.push_elem_back(&mut txn, "p");
    /// let txt = p.push_text_back(&mut txn);
    /// txt.push(&mut txn, "Hello ");
    /// let b = p.push_elem_back(&mut txn, "b");
    /// let txt = b.push_text_back(&mut txn);
    /// txt.push(&mut txn, "world");
    /// let txt = html.push_text_back(&mut txn);
    /// txt.push(&mut txn, "again");
    ///
    /// for node in html.successors(&txn) {
    ///     match node {
    ///         Xml::Element(elem) => println!("- {}", elem.tag()),
    ///         Xml::Text(txt) => println!("- {}", txt.to_string(&txn))
    ///     }
    /// }
    /// /* will print:
    ///    - UNDEFINED // (XML root element)
    ///    - p
    ///    - Hello
    ///    - b
    ///    - world
    ///    - again
    /// */
    /// ```
    pub fn successors<'a, T: ReadTxn>(&'a self, txn: &'a T) -> TreeWalker<'a, &'a T, T> {
        self.0.iter(txn)
>>>>>>> 263d72a7
    }
}

/// A shared data type used for collaborative text editing, that can be used in a context of
/// [XmlElement] nodee. It enables multiple users to add and remove chunks of text in efficient
/// manner. This type is internally represented as a mutable double-linked list of text chunks
/// - an optimization occurs during [Transaction::commit], which allows to squash multiple
/// consecutively inserted characters together as a single chunk of text even between transaction
/// boundaries in order to preserve more efficient memory model.
///
/// Just like [XmlElement], [XmlText] can be marked with extra metadata in form of attributes.
///
/// [XmlText] structure internally uses UTF-8 encoding and its length is described in a number of
/// bytes rather than individual characters (a single UTF-8 code point can consist of many bytes).
///
/// Like all Yrs shared data types, [XmlText] is resistant to the problem of interleaving (situation
/// when characters inserted one after another may interleave with other peers concurrent inserts
/// after merging all updates together). In case of Yrs conflict resolution is solved by using
/// unique document id to determine correct and consistent ordering.
#[repr(transparent)]
#[derive(Debug, Clone, Eq, PartialEq)]
pub struct XmlTextRef(BranchPtr);

impl Xml for XmlTextRef {}
impl Text for XmlTextRef {}

unsafe impl Send for XmlTextRef {}
unsafe impl Sync for XmlTextRef {}

impl Observable for XmlTextRef {
    type Event = XmlTextEvent;

    fn try_observer(&self) -> Option<&EventHandler<Self::Event>> {
        if let Some(Observers::XmlText(eh)) = self.0.observers.as_ref() {
            Some(eh)
        } else {
            None
        }
    }

    fn try_observer_mut(&mut self) -> Option<&mut EventHandler<Self::Event>> {
        if let Observers::XmlText(eh) = self.0.observers.get_or_insert_with(Observers::xml_text) {
            Some(eh)
        } else {
            None
        }
    }
}

impl AsRef<Branch> for XmlTextRef {
    fn as_ref(&self) -> &Branch {
        &self.0
    }
}

impl AsMut<Branch> for XmlTextRef {
    fn as_mut(&mut self) -> &mut Branch {
        &mut self.0
    }
}

impl From<BranchPtr> for XmlTextRef {
    fn from(inner: BranchPtr) -> Self {
        XmlTextRef(inner)
    }
}

/// A preliminary type that will be materialized into an [XmlTextRef] once it will be integrated
/// into Yrs document.
#[derive(Debug)]
pub struct XmlTextPrelim<'a>(pub &'a str);

impl XmlPrelim for XmlTextPrelim<'_> {
    type Return = XmlTextRef;
}

impl Prelim for XmlTextPrelim<'_> {
    fn into_content(self, _txn: &mut TransactionMut) -> (ItemContent, Option<Self>) {
        let inner = Branch::new(TYPE_REFS_XML_TEXT, None);
        (ItemContent::Type(inner), Some(self))
    }

    fn integrate(self, txn: &mut TransactionMut, inner_ref: BranchPtr) {
        if !self.0.is_empty() {
            let text = XmlTextRef::from(inner_ref);
            text.push(txn, self.0);
        }
    }
}

/// A XML fragment, which works as an untagged collection of XML nodes.
#[repr(transparent)]
#[derive(Debug, Clone, Eq, PartialEq)]
pub struct XmlFragmentRef(BranchPtr);

impl XmlFragment for XmlFragmentRef {}

unsafe impl Send for XmlFragmentRef {}
unsafe impl Sync for XmlFragmentRef {}

impl XmlFragmentRef {
    /// Converts current XML node into a textual representation. This representation if flat, it
    /// doesn't include any indentation.
    pub fn to_string<T: ReadTxn>(&self, txn: &T) -> String {
        let inner = self.0;
        let mut s = String::new();
        let attributes = Attributes(inner.entries(txn));
        for (k, v) in attributes {
            write!(&mut s, " \"{}\"=\"{}\"", k, v).unwrap();
        }
        write!(&mut s, ">").unwrap();
        for i in inner.iter(txn) {
            for content in i.content.get_content() {
                write!(&mut s, "{}", content.to_string(txn)).unwrap();
            }
        }
        s
    }
}

impl Observable for XmlFragmentRef {
    type Event = XmlEvent;

    fn try_observer(&self) -> Option<&EventHandler<Self::Event>> {
        if let Some(Observers::Xml(eh)) = self.0.observers.as_ref() {
            Some(eh)
        } else {
            None
        }
    }

    fn try_observer_mut(&mut self) -> Option<&mut EventHandler<Self::Event>> {
        if let Observers::Xml(eh) = self.0.observers.get_or_insert_with(Observers::xml) {
            Some(eh)
        } else {
            None
        }
    }
}

impl AsRef<Branch> for XmlFragmentRef {
    fn as_ref(&self) -> &Branch {
        self.0.deref()
    }
}

impl AsMut<Branch> for XmlFragmentRef {
    fn as_mut(&mut self) -> &mut Branch {
        self.0.deref_mut()
    }
}

impl From<BranchPtr> for XmlFragmentRef {
    fn from(inner: BranchPtr) -> Self {
        XmlFragmentRef(inner)
    }
}

<<<<<<< HEAD
/// A preliminary type that will be materialized into an [XmlFragmentRef] once it will be integrated
/// into Yrs document.
#[derive(Debug, Clone)]
pub struct XmlFragmentPrelim<I, T>(I)
where
    I: IntoIterator<Item = T>,
    T: XmlPrelim;

impl<I, T> XmlFragmentPrelim<I, T>
where
    I: IntoIterator<Item = T>,
    T: XmlPrelim,
{
    pub fn new(iter: I) -> Self {
        XmlFragmentPrelim(iter)
    }
}

impl<I, T> XmlPrelim for XmlFragmentPrelim<I, T>
where
    I: IntoIterator<Item = T>,
    T: XmlPrelim,
{
    type Return = XmlFragmentRef;
}

impl<I, T> Prelim for XmlFragmentPrelim<I, T>
where
    I: IntoIterator<Item = T>,
    T: XmlPrelim,
{
    fn into_content(self, _txn: &mut TransactionMut) -> (ItemContent, Option<Self>) {
        let inner = Branch::new(TYPE_REFS_XML_FRAGMENT, None);
        (ItemContent::Type(inner), Some(self))
    }
=======
/// Iterator over the attributes (key-value pairs represented as a strings) of an [XmlElement].
pub struct Attributes<'a, B, T>(Entries<'a, B, T>);

impl<'a, B, T> Attributes<'a, B, T>
where
    B: Borrow<T>,
    T: ReadTxn,
{
    pub fn new(branch: &'a Branch, txn: B) -> Self {
        let entries = Entries::new(&branch.map, txn);
        Attributes(entries)
    }
}

impl<'a, B, T> Iterator for Attributes<'a, B, T>
where
    B: Borrow<T>,
    T: ReadTxn,
{
    type Item = (&'a str, String);

    fn next(&mut self) -> Option<Self::Item> {
        let (key, block) = self.0.next()?;
        let txn = self.0.txn.borrow();
        let value = block
            .content
            .get_last()
            .map(|v| v.to_string(txn))
            .unwrap_or(String::default());
>>>>>>> 263d72a7

    fn integrate(self, txn: &mut TransactionMut, inner_ref: BranchPtr) {
        let xml = XmlFragmentRef::from(inner_ref);
        for value in self.0 {
            xml.push_back(txn, value);
        }
    }
}

/// (Obsolete) an Yjs-compatible XML node used for nesting Map elements.
#[derive(Debug, Clone, Eq, PartialEq)]
pub struct XmlHookRef(BranchPtr);

impl Map for XmlHookRef {}

unsafe impl Send for XmlHookRef {}
unsafe impl Sync for XmlHookRef {}

impl ToJson for XmlHookRef {
    fn to_json<T: ReadTxn>(&self, txn: &T) -> Any {
        let map: MapRef = self.clone().into();
        map.to_json(txn)
    }
}

impl AsRef<Branch> for XmlHookRef {
    fn as_ref(&self) -> &Branch {
        self.0.deref()
    }
}

impl AsMut<Branch> for XmlHookRef {
    fn as_mut(&mut self) -> &mut Branch {
        self.0.deref_mut()
    }
}

impl From<BranchPtr> for XmlHookRef {
    fn from(inner: BranchPtr) -> Self {
        XmlHookRef(inner)
    }
}

impl Into<MapRef> for XmlHookRef {
    fn into(self) -> MapRef {
        MapRef::from(self.0)
    }
}

pub trait Xml: AsRef<Branch> {
    fn parent(&self) -> Option<XmlElementRef> {
        let block = self.as_ref().item?;
        let item = block.as_item()?;
        let parent = item.parent.as_branch()?;
        Some(XmlElementRef::from(*parent))
    }

    /// Removes an attribute recognized by an `attr_name` from a current XML element.
    fn remove_attribute<K>(&self, txn: &mut TransactionMut, attr_name: &K)
    where
        K: AsRef<str>,
    {
        self.as_ref().remove(txn, attr_name.as_ref());
    }

    /// Inserts an attribute entry into current XML element.
    fn insert_attribute<K, V>(&self, txn: &mut TransactionMut, attr_name: K, attr_value: V)
    where
        K: Into<Rc<str>>,
        V: AsRef<str>,
    {
        let key = attr_name.into();
        let value = crate::block::PrelimString(attr_value.as_ref().into());
        let pos = {
            let branch = self.as_ref();
            let left = branch.map.get(&key);
            ItemPosition {
                parent: BranchPtr::from(branch).into(),
                left: left.cloned(),
                right: None,
                index: 0,
                current_attrs: None,
            }
        };

        txn.create_item(&pos, value, Some(key));
    }

    /// Returns a value of an attribute given its `attr_name`. Returns `None` if no such attribute
    /// can be found inside of a current XML element.
    fn get_attribute<T: ReadTxn>(&self, txn: &T, attr_name: &str) -> Option<String> {
        let branch = self.as_ref();
        let value = branch.get(txn, attr_name)?;
        Some(value.to_string(txn))
    }

    /// Returns an unordered iterator over all attributes (key-value pairs), that can be found
    /// inside of a current XML element.
    fn attributes<'a, T: ReadTxn>(&'a self, txn: &'a T) -> Attributes<'a, T> {
        Attributes(Entries::new(&self.as_ref().map, txn))
    }

<<<<<<< HEAD
    fn siblings<'a, T: ReadTxn>(&self, txn: &'a T) -> Siblings<'a, T> {
        let ptr = BranchPtr::from(self.as_ref());
        Siblings::new(ptr.item, txn)
=======
    pub fn iter<'a, T: ReadTxn>(&'a self, txn: &'a T) -> TreeWalker<'a, &'a T, T> {
        TreeWalker::new(&self.0, txn)
>>>>>>> 263d72a7
    }
}

pub trait XmlFragment: AsRef<Branch> {
    fn first_child(&self) -> Option<XmlNode> {
        let first = self.as_ref().first()?;
        match &first.content {
            ItemContent::Type(c) => {
                let ptr = BranchPtr::from(c);
                XmlNode::try_from(ptr).ok()
            }
            _ => None,
        }
    }
    /// Returns a number of elements stored in current array.
    fn len<T: ReadTxn>(&self, txn: &T) -> u32 {
        self.as_ref().len()
    }

    /// Inserts a `value` at the given `index`. Inserting at index `0` is equivalent to prepending
    /// current array with given `value`, while inserting at array length is equivalent to appending
    /// that value at the end of it.
    ///
    /// Using `index` value that's higher than current array length results in panic.
    fn insert<V: XmlPrelim>(&self, txn: &mut TransactionMut, index: u32, xml_node: V) -> V::Return {
        let ptr = self.as_ref().insert_at(txn, index, xml_node);
        let item = ptr.as_item().unwrap();
        if let ItemContent::Type(inner) = &item.content {
            let ptr = BranchPtr::from(inner);
            V::Return::from(ptr)
        } else {
            panic!("Defect: inserted XML element returned primitive value block")
        }
    }

    /// Inserts given `value` at the end of the current array.
    fn push_back<V: XmlPrelim>(&self, txn: &mut TransactionMut, xml_node: V) -> V::Return {
        let len = self.len(txn);
        self.insert(txn, len, xml_node)
    }

    /// Inserts given `value` at the beginning of the current array.
    fn push_front<V: XmlPrelim>(&self, txn: &mut TransactionMut, xml_node: V) -> V::Return {
        self.insert(txn, 0, xml_node)
    }

    /// Removes a single element at provided `index`.
    fn remove(&self, txn: &mut TransactionMut, index: u32) {
        self.remove_range(txn, index, 1)
    }

    /// Removes a range of elements from current array, starting at given `index` up until
    /// a particular number described by `len` has been deleted. This method panics in case when
    /// not all expected elements were removed (due to insufficient number of elements in an array)
    /// or `index` is outside of the bounds of an array.
    fn remove_range(&self, txn: &mut TransactionMut, index: u32, len: u32) {
        let mut walker = BlockIter::new(BranchPtr::from(self.as_ref()));
        if walker.try_forward(txn, index) {
            walker.delete(txn, len)
        } else {
            panic!("Index {} is outside of the range of an array", index);
        }
    }

    /// Retrieves a value stored at a given `index`. Returns `None` when provided index was out
    /// of the range of a current array.
    fn get<T: ReadTxn>(&self, txn: &T, index: u32) -> Option<XmlNode> {
        let branch = self.as_ref();
        let (content, _) = branch.get_at(index)?;
        if let ItemContent::Type(inner) = content {
            let ptr: BranchPtr = inner.into();
            XmlNode::try_from(ptr).ok()
        } else {
            None
        }
    }

    /// Returns an iterator that can be used to traverse over the successors of a current
    /// XML element. This includes recursive step over children of its children. The recursive
    /// iteration is depth-first.
    ///
    /// Example:
    /// ```
    /// /* construct node with a shape:
    ///    <div>
    ///       <p>Hello <b>world</b></p>
    ///       again
    ///    </div>
    /// */
    /// use yrs::{Doc, Text, Xml, XmlNode, Transact, XmlFragment, XmlElementPrelim, XmlTextPrelim};
    ///
    /// let doc = Doc::new();
    /// let mut html = doc.get_xml_element("div");
    /// let mut txn = doc.transact_mut();
    /// let p = html.push_back(&mut txn, XmlElementPrelim::empty("p"));
    /// let txt = p.push_back(&mut txn, XmlTextPrelim("Hello "));
    /// let b = p.push_back(&mut txn, XmlElementPrelim::empty("b"));
    /// let txt = b.push_back(&mut txn, XmlTextPrelim("world"));
    /// let txt = html.push_back(&mut txn, XmlTextPrelim("again"));
    ///
    /// for node in html.successors(&txn) {
    ///     match node {
    ///         XmlNode::Element(elem) => println!("- {}", elem.tag()),
    ///         XmlNode::Text(txt) => println!("- {}", txt.to_string(&txn)),
    ///         _ => {}
    ///     }
    /// }
    /// /* will print:
    ///    - UNDEFINED // (XML root element)
    ///    - p
    ///    - Hello
    ///    - b
    ///    - world
    ///    - again
    /// */
    /// ```
    fn successors<'a, T: ReadTxn + 'a>(&'a self, txn: &'a T) -> TreeWalker<'a, T> {
        TreeWalker::new(self.as_ref(), txn)
    }
}

/// Iterator over the attributes (key-value pairs represented as a strings) of an [XmlElement].
pub struct Attributes<'a, T>(Entries<'a, T>);

impl<'a, T: ReadTxn> Iterator for Attributes<'a, T> {
    type Item = (&'a str, String);

    fn next(&mut self) -> Option<Self::Item> {
        let (key, block) = self.0.next()?;
        let value = block
            .content
            .get_last()
            .map(|v| v.to_string(self.0.txn))
            .unwrap_or(String::default());

        Some((key.as_ref(), value))
    }
}

/// An iterator over [XmlElement] successors, working in a recursive depth-first manner.
pub struct TreeWalker<'a, B, T> {
    current: Option<&'a Item>,
    root: TypePtr,
    first_call: bool,
    _txn: B,
    _marker: PhantomData<T>,
}

<<<<<<< HEAD
impl<'a, T: ReadTxn> TreeWalker<'a, T> {
    fn new(root: &'a Branch, txn: &'a T) -> Self {
=======
impl<'a, B, T: ReadTxn> TreeWalker<'a, B, T>
where
    B: Borrow<T>,
    T: ReadTxn,
{
    pub fn new(root: &'a Branch, txn: B) -> Self {
>>>>>>> 263d72a7
        let current = if let Some(Block::Item(item)) = root.start.as_deref() {
            Some(item)
        } else {
            None
        };

        TreeWalker {
            current,
            root: TypePtr::Branch(BranchPtr::from(root)),
            first_call: true,
            _txn: txn,
            _marker: PhantomData::default(),
        }
    }
}

<<<<<<< HEAD
impl<'a, T: ReadTxn> Iterator for TreeWalker<'a, T> {
    type Item = XmlNode;
=======
impl<'a, B, T: ReadTxn> Iterator for TreeWalker<'a, B, T>
where
    B: Borrow<T>,
    T: ReadTxn,
{
    type Item = Xml;
>>>>>>> 263d72a7

    /// Tree walker used depth-first search to move over the xml tree.
    fn next(&mut self) -> Option<Self::Item> {
        let mut result = None;
        let mut n = self.current.take();
        if let Some(current) = n {
            if !self.first_call || current.is_deleted() {
                while {
                    if let ItemContent::Type(t) = &current.content {
                        let inner = t.as_ref();
                        let type_ref = inner.type_ref();
                        if !current.is_deleted()
                            && (type_ref == TYPE_REFS_XML_ELEMENT
                                || type_ref == TYPE_REFS_XML_FRAGMENT)
                            && inner.start.is_some()
                        {
                            // walk down in the tree
                            n = inner.start.as_ref().and_then(|ptr| ptr.as_item());
                        } else {
                            // walk right or up in the tree
                            while let Some(current) = n {
                                if let Some(right) = current.right.as_ref() {
                                    n = right.as_item();
                                    break;
                                } else if current.parent == self.root {
                                    n = None;
                                } else {
                                    let ptr = current.parent.as_branch().unwrap();
                                    n = if let Some(Block::Item(item)) = ptr.item.as_deref() {
                                        Some(item)
                                    } else {
                                        None
                                    };
                                }
                            }
                        }
                    }
                    if let Some(current) = n {
                        current.is_deleted()
                    } else {
                        false
                    }
                } {}
            }
            self.first_call = false;
            self.current = n;
        }
        if let Some(current) = self.current {
            if let ItemContent::Type(t) = &current.content {
                result = XmlNode::try_from(BranchPtr::from(t)).ok();
            }
        }
        result
    }
}

<<<<<<< HEAD
=======
#[derive(Debug, Clone, Eq, PartialEq)]
pub struct XmlHook(Map);

unsafe impl Send for XmlHook {}
unsafe impl Sync for XmlHook {}

impl XmlHook {
    pub fn new(map: Map) -> Self {
        XmlHook(map)
    }

    pub fn len<T: ReadTxn>(&self, txn: &T) -> u32 {
        self.0.len(txn)
    }

    pub fn keys<'a, T: ReadTxn>(&'a self, txn: &'a T) -> crate::types::map::Keys<'a, &'a T, T> {
        self.0.keys(txn)
    }

    pub fn values<'a, T: ReadTxn>(&'a self, txn: &'a T) -> crate::types::map::Values<'a, &'a T, T> {
        self.0.values(txn)
    }

    pub fn iter<'a, T: ReadTxn>(&'a self, txn: &'a T) -> crate::types::map::MapIter<'a, &'a T, T> {
        self.0.iter(txn)
    }

    pub fn insert<V: Prelim>(
        &self,
        txn: &mut TransactionMut,
        key: String,
        value: V,
    ) -> Option<Value> {
        self.0.insert(txn, key, value)
    }

    pub fn remove(&self, txn: &mut TransactionMut, key: &str) -> Option<Value> {
        self.0.remove(txn, key)
    }

    pub fn get<T: ReadTxn>(&self, txn: &T, key: &str) -> Option<Value> {
        self.0.get(txn, key)
    }

    pub fn contains<T: ReadTxn>(&self, txn: &T, key: &String) -> bool {
        self.0.contains(txn, key)
    }

    pub fn clear(&self, txn: &mut TransactionMut) {
        self.0.clear(txn)
    }
}

impl ToJson for XmlHook {
    fn to_json<T: ReadTxn>(&self, txn: &T) -> Any {
        self.0.to_json(txn)
    }
}

impl From<BranchPtr> for XmlHook {
    fn from(inner: BranchPtr) -> Self {
        XmlHook(Map::from(inner))
    }
}

impl Into<XmlHook> for Map {
    fn into(self) -> XmlHook {
        XmlHook(self)
    }
}

/// A shared data type used for collaborative text editing, that can be used in a context of
/// [XmlElement] nodee. It enables multiple users to add and remove chunks of text in efficient
/// manner. This type is internally represented as a mutable double-linked list of text chunks
/// - an optimization occurs during [Transaction::commit], which allows to squash multiple
/// consecutively inserted characters together as a single chunk of text even between transaction
/// boundaries in order to preserve more efficient memory model.
///
/// Just like [XmlElement], [XmlText] can be marked with extra metadata in form of attributes.
///
/// [XmlText] structure internally uses UTF-8 encoding and its length is described in a number of
/// bytes rather than individual characters (a single UTF-8 code point can consist of many bytes).
///
/// Like all Yrs shared data types, [XmlText] is resistant to the problem of interleaving (situation
/// when characters inserted one after another may interleave with other peers concurrent inserts
/// after merging all updates together). In case of Yrs conflict resolution is solved by using
/// unique document id to determine correct and consistent ordering.
#[repr(transparent)]
#[derive(Debug, Clone, Eq, PartialEq)]
pub struct XmlText(Text);

unsafe impl Send for XmlText {}
unsafe impl Sync for XmlText {}

impl XmlText {
    fn inner(&self) -> BranchPtr {
        self.0.inner()
    }

    /// Returns a string representation of a current XML text.
    pub fn to_string<T: ReadTxn>(&self, txn: &T) -> String {
        self.0.to_string(txn)
    }

    pub fn remove_attribute(&self, txn: &mut TransactionMut, attr_name: &str) {
        self.inner().remove(txn, attr_name);
    }

    pub fn insert_attribute<K, V>(&self, txn: &mut TransactionMut, attr_name: K, attr_value: V)
    where
        K: Into<Rc<str>>,
        V: AsRef<str>,
    {
        let key = attr_name.into();
        let value = crate::block::PrelimString(attr_value.as_ref().into());
        let pos = {
            let inner = self.inner();
            let left = inner.map.get(&key);
            ItemPosition {
                parent: TypePtr::Branch(inner),
                left: left.cloned(),
                right: None,
                index: 0,
                current_attrs: None,
            }
        };

        txn.create_item(&pos, value, Some(key));
    }

    pub fn get_attribute<T: ReadTxn>(&self, txn: &T, attr_name: &str) -> Option<String> {
        let inner = self.inner();
        let value = inner.get(txn, attr_name)?;
        Some(value.to_string(txn))
    }

    pub fn attributes<'a, T: ReadTxn>(&'a self, txn: &'a T) -> Attributes<'a, &'a T, T> {
        Attributes(self.as_ref().entries(txn))
    }

    /// Returns next XML sibling of this XML text, which can be either a [XmlElement], [XmlText] or
    /// `None` if current text is a last child of its parent XML element.
    pub fn next_sibling(&self) -> Option<Xml> {
        next_sibling(self.0.inner())
    }

    /// Returns previous XML sibling of this XML text, which can be either a [XmlElement], [XmlText]
    /// or `None` if current text is a first child of its parent XML element.
    pub fn prev_sibling(&self) -> Option<Xml> {
        prev_sibling(self.0.inner())
    }

    /// Returns a parent XML element containing this XML text value.
    pub fn parent(&self) -> Option<XmlElement> {
        parent(self.inner())
    }

    /// Returns a number of characters contained under this XML text structure.
    pub fn len<T: ReadTxn>(&self, txn: &T) -> u32 {
        self.0.len(txn)
    }

    /// Inserts a `chunk` of text at a given `index`.
    /// If `index` is `0`, this `chunk` will be inserted at the beginning of a current text.
    /// If `index` is equal to current data structure length, this `chunk` will be appended at
    /// the end of it.
    ///
    /// This method will panic if provided `index` is greater than the length of a current text.
    pub fn insert(&self, txn: &mut TransactionMut, index: u32, content: &str) {
        if let Some(mut pos) = self.0.find_position(txn, index) {
            pos.parent = TypePtr::Branch(self.inner());
            txn.create_item(&pos, crate::block::PrelimString(content.into()), None);
        } else {
            panic!("Cannot insert string content into an XML text: provided index is outside of the current text range!");
        }
    }

    /// Inserts a `chunk` of text at a given `index`.
    /// If `index` is `0`, this `chunk` will be inserted at the beginning of a current text.
    /// If `index` is equal to current data structure length, this `chunk` will be appended at
    /// the end of it.
    /// Collection of supplied `attributes` will be used to wrap provided text `chunk` range with a
    /// formatting blocks.
    ///
    /// This method will panic if provided `index` is greater than the length of a current text.
    pub fn insert_with_attributes(
        &self,
        txn: &mut TransactionMut,
        index: u32,
        content: &str,
        attrs: Attrs,
    ) {
        self.0.insert_with_attributes(txn, index, content, attrs);
    }

    /// Wraps an existing piece of text within a range described by `index`-`len` parameters with
    /// formatting blocks containing provided `attributes` metadata.
    pub fn format(&self, txn: &mut TransactionMut, index: u32, len: u32, attrs: Attrs) {
        self.0.format(txn, index, len, attrs);
    }

    /// Inserts an embed `content` at a given `index`.
    ///
    /// If `index` is `0`, this `content` will be inserted at the beginning of a current text.
    /// If `index` is equal to current data structure length, this `embed` will be appended at
    /// the end of it.
    ///
    /// This method will panic if provided `index` is greater than the length of a current text.
    pub fn insert_embed(&self, txn: &mut TransactionMut, index: u32, content: Any) {
        self.0.insert_embed(txn, index, content)
    }

    /// Inserts an embed `content` of text at a given `index`.
    /// If `index` is `0`, this `content` will be inserted at the beginning of a current text.
    /// If `index` is equal to current data structure length, this `chunk` will be appended at
    /// the end of it.
    /// Collection of supplied `attributes` will be used to wrap provided text `content` range with
    /// a formatting blocks.
    ///
    /// This method will panic if provided `index` is greater than the length of a current text.
    pub fn insert_embed_with_attributes(
        &self,
        txn: &mut TransactionMut,
        index: u32,
        content: Any,
        attributes: Attrs,
    ) {
        self.0
            .insert_embed_with_attributes(txn, index, content, attributes)
    }

    /// Appends a new string `content` at the end of this XML text structure.
    pub fn push(&self, txn: &mut TransactionMut, content: &str) {
        let len = self.len(txn);
        self.insert(txn, len, content);
    }

    /// Removes a number of characters specified by a `len` parameter from this XML text structure,
    /// starting at given `index`.
    /// This method may panic if `index` if greater than a length of this text.
    pub fn remove_range(&self, txn: &mut TransactionMut, index: u32, len: u32) {
        self.0.remove_range(txn, index, len)
    }

    pub fn diff<T, F>(&self, txn: &mut TransactionMut, compute_ychange: F) -> Vec<Diff<T>>
    where
        F: Fn(YChange) -> T,
    {
        self.diff_range(txn, None, None, compute_ychange)
    }

    /// Returns the Delta representation of this [XmlText] type.
    pub fn diff_range<T, F>(
        &self,
        txn: &mut TransactionMut,
        hi: Option<&Snapshot>,
        lo: Option<&Snapshot>,
        compute_ychange: F,
    ) -> Vec<Diff<T>>
    where
        F: Fn(YChange) -> T,
    {
        self.0.diff_range(txn, hi, lo, compute_ychange)
    }

    /// Subscribes a given callback to be triggered whenever current XML text is changed.
    /// A callback is triggered whenever a transaction gets committed. This function does not
    /// trigger if changes have been observed by nested shared collections.
    ///
    /// XML text changes can be tracked by using [Event::delta] method: keep in mind that delta
    /// contains collection of individual characters rather than strings.
    /// XML text attribute changes can be tracked using [Event::keys] method.
    ///
    /// Returns an [Observer] which, when dropped, will unsubscribe current callback.
    pub fn observe<F>(&mut self, f: F) -> XmlTextSubscription
    where
        F: Fn(&TransactionMut, &XmlTextEvent) -> () + 'static,
    {
        if let Observers::XmlText(eh) = self
            .inner()
            .observers
            .get_or_insert_with(Observers::xml_text)
        {
            eh.subscribe(Arc::new(f))
        } else {
            panic!("Observed collection is of different type") //TODO: this should be Result::Err
        }
    }

    /// Unsubscribes a previously subscribed event callback identified by given `subscription_id`.
    pub fn unobserve(&mut self, subscription_id: SubscriptionId) {
        if let Some(Observers::XmlText(eh)) = self.inner().observers.as_mut() {
            eh.unsubscribe(subscription_id);
        }
    }
}

pub type XmlTextSubscription =
    crate::Subscription<Arc<dyn Fn(&TransactionMut, &XmlTextEvent) -> ()>>;

impl AsRef<Branch> for XmlText {
    fn as_ref(&self) -> &Branch {
        self.0.as_ref()
    }
}

impl AsMut<Branch> for XmlText {
    fn as_mut(&mut self) -> &mut Branch {
        self.0.as_mut()
    }
}

impl From<BranchPtr> for XmlText {
    fn from(inner: BranchPtr) -> Self {
        XmlText(Text::from(inner))
    }
}

impl Into<XmlText> for Text {
    fn into(self) -> XmlText {
        XmlText(self)
    }
}

>>>>>>> 263d72a7
/// Event generated by [XmlText::observe] method. Emitted during transaction commit phase.
pub struct XmlTextEvent {
    pub(crate) current_target: BranchPtr,
    target: XmlTextRef,
    delta: UnsafeCell<Option<Vec<Delta>>>,
    keys: UnsafeCell<Result<HashMap<Rc<str>, EntryChange>, HashSet<Option<Rc<str>>>>>,
}

impl XmlTextEvent {
    pub(crate) fn new(branch_ref: BranchPtr, key_changes: HashSet<Option<Rc<str>>>) -> Self {
        let current_target = branch_ref.clone();
        let target = XmlTextRef::from(branch_ref);
        XmlTextEvent {
            target,
            current_target,
            delta: UnsafeCell::new(None),
            keys: UnsafeCell::new(Err(key_changes)),
        }
    }

    /// Returns a [XmlText] instance which emitted this event.
    pub fn target(&self) -> &XmlTextRef {
        &self.target
    }

    /// Returns a path from root type down to [XmlText] instance which emitted this event.
    pub fn path(&self) -> Path {
        Branch::path(self.current_target, self.target.0)
    }

    /// Returns a summary of text changes made over corresponding [XmlText] collection within
    /// bounds of current transaction.
    pub fn delta(&self, txn: &TransactionMut) -> &[Delta] {
        let delta = unsafe { self.delta.get().as_mut().unwrap() };
        delta
            .get_or_insert_with(|| TextEvent::get_delta(self.target.0, txn))
            .as_slice()
    }

    /// Returns a summary of attribute changes made over corresponding [XmlText] collection within
    /// bounds of current transaction.
    pub fn keys(&self, txn: &TransactionMut) -> &HashMap<Rc<str>, EntryChange> {
        let keys = unsafe { self.keys.get().as_mut().unwrap() };

        match keys {
            Ok(keys) => {
                return keys;
            }
            Err(subs) => {
                let subs = event_keys(txn, self.target.0, subs);
                *keys = Ok(subs);
                if let Ok(keys) = keys {
                    keys
                } else {
                    panic!("Defect: should not happen");
                }
            }
        }
    }
}

pub struct Siblings<'a, T> {
    current: Option<BlockPtr>,
    txn: &'a T,
}

impl<'a, T> Siblings<'a, T> {
    fn new(current: Option<BlockPtr>, txn: &'a T) -> Self {
        Siblings { current, txn }
    }
}

impl<'a, T> Iterator for Siblings<'a, T> {
    type Item = XmlNode;

    fn next(&mut self) -> Option<Self::Item> {
        while let Some(Block::Item(item)) = self.current.as_deref() {
            self.current = item.right;
            if let Some(Block::Item(right)) = self.current.as_deref() {
                if !right.is_deleted() {
                    if let ItemContent::Type(inner) = &right.content {
                        let ptr = BranchPtr::from(inner);
                        return XmlNode::try_from(ptr).ok();
                    }
                }
            }
        }

        None
    }
}

impl<'a, T> DoubleEndedIterator for Siblings<'a, T> {
    fn next_back(&mut self) -> Option<Self::Item> {
        while let Some(Block::Item(item)) = self.current.as_deref() {
            self.current = item.left;
            if let Some(Block::Item(left)) = self.current.as_deref() {
                if !left.is_deleted() {
                    if let ItemContent::Type(inner) = &left.content {
                        let ptr = BranchPtr::from(inner);
                        return XmlNode::try_from(ptr).ok();
                    }
                }
            }
        }

        None
    }
}

/// Event generated by [XmlElement::observe] method. Emitted during transaction commit phase.
pub struct XmlEvent {
    pub(crate) current_target: BranchPtr,
    target: XmlElementRef,
    change_set: UnsafeCell<Option<Box<ChangeSet<Change>>>>,
    keys: UnsafeCell<Result<HashMap<Rc<str>, EntryChange>, HashSet<Option<Rc<str>>>>>,
    children_changed: bool,
}

impl XmlEvent {
    pub(crate) fn new(branch_ref: BranchPtr, key_changes: HashSet<Option<Rc<str>>>) -> Self {
        let current_target = branch_ref.clone();
        let children_changed = key_changes.iter().any(Option::is_none);
        XmlEvent {
            target: XmlElementRef::from(branch_ref),
            current_target,
            change_set: UnsafeCell::new(None),
            keys: UnsafeCell::new(Err(key_changes)),
            children_changed,
        }
    }

    /// True if any child XML nodes have been changed within bounds of current transaction.
    pub fn children_changed(&self) -> bool {
        self.children_changed
    }

    /// Returns a [XmlElement] instance which emitted this event.
    pub fn target(&self) -> &XmlElementRef {
        &self.target
    }

    /// Returns a path from root type down to [XmlElement] instance which emitted this event.
    pub fn path(&self) -> Path {
        Branch::path(self.current_target, self.target.0)
    }

    /// Returns a summary of XML child nodes changed within corresponding [XmlElement] collection
    /// within bounds of current transaction.
    pub fn delta(&self, txn: &TransactionMut) -> &[Change] {
        self.changes(txn).delta.as_slice()
    }

    /// Returns a collection of block identifiers that have been added within a bounds of
    /// current transaction.
    pub fn added(&self, txn: &TransactionMut) -> &HashSet<ID> {
        &self.changes(txn).added
    }

    /// Returns a collection of block identifiers that have been removed within a bounds of
    /// current transaction.
    pub fn deleted(&self, txn: &TransactionMut) -> &HashSet<ID> {
        &self.changes(txn).deleted
    }

    /// Returns a summary of attribute changes made over corresponding [XmlElement] collection
    /// within bounds of current transaction.
    pub fn keys(&self, txn: &TransactionMut) -> &HashMap<Rc<str>, EntryChange> {
        let keys = unsafe { self.keys.get().as_mut().unwrap() };

        match keys {
            Ok(keys) => keys,
            Err(subs) => {
                let subs = event_keys(txn, self.target.0, subs);
                *keys = Ok(subs);
                if let Ok(keys) = keys {
                    keys
                } else {
                    panic!("Defect: should not happen");
                }
            }
        }
    }

    fn changes(&self, txn: &TransactionMut) -> &ChangeSet<Change> {
        let change_set = unsafe { self.change_set.get().as_mut().unwrap() };
        change_set.get_or_insert_with(|| Box::new(event_change_set(txn, self.target.0.start)))
    }
}

#[cfg(test)]
mod test {
    use crate::transaction::ReadTxn;
    use crate::types::xml::{Xml, XmlFragment, XmlNode};
    use crate::types::{Change, EntryChange, Value};
    use crate::updates::decoder::Decode;
    use crate::updates::encoder::{Encoder, EncoderV1};
    use crate::{Doc, Observable, StateVector, Transact, Update, XmlElementPrelim, XmlTextPrelim};
    use lib0::any::Any;
    use std::cell::RefCell;
    use std::collections::HashMap;
    use std::rc::Rc;

    #[test]
    fn insert_attribute() {
        let d1 = Doc::with_client_id(1);
        let xml1 = d1.get_xml_element("xml");
        let mut t1 = d1.transact_mut();
        xml1.insert_attribute(&mut t1, "height", 10.to_string());
        assert_eq!(xml1.get_attribute(&t1, "height"), Some("10".to_string()));

        let d2 = Doc::with_client_id(1);
        let xml2 = d2.get_xml_element("xml");
        let mut t2 = d2.transact_mut();
        let u = t1.encode_state_as_update_v1(&StateVector::default());
        t2.apply_update(Update::decode_v1(u.as_slice()).unwrap());
        assert_eq!(xml2.get_attribute(&t2, "height"), Some("10".to_string()));
    }

    #[test]
    fn tree_walker() {
        let doc = Doc::with_client_id(1);
        let root = doc.get_xml_element("xml");
        let mut txn = doc.transact_mut();
        /*
            <UNDEFINED>
                <p>{txt1}{txt2}</p>
                <p></p>
                <img/>
            </UNDEFINED>
        */
        let p1 = root.push_back(&mut txn, XmlElementPrelim::empty("p"));
        p1.push_back(&mut txn, XmlTextPrelim(""));
        p1.push_back(&mut txn, XmlTextPrelim(""));
        let p2 = root.push_back(&mut txn, XmlElementPrelim::empty("p"));
        root.push_back(&mut txn, XmlElementPrelim::empty("img"));

        let all_paragraphs = root.successors(&txn).filter_map(|n| match n {
            XmlNode::Element(e) if e.tag() == "p" => Some(e),
            _ => None,
        });
        let actual: Vec<_> = all_paragraphs.collect();

        assert_eq!(
            actual.len(),
            2,
            "query selector should found two paragraphs"
        );
        assert_eq!(actual[0], p1, "query selector found 1st paragraph");
        assert_eq!(actual[1], p2, "query selector found 2nd paragraph");
    }

    #[test]
    fn text_attributes() {
        let doc = Doc::with_client_id(1);
        let txt = doc.get_xml_text("txt");
        let mut txn = doc.transact_mut();
        txt.insert_attribute(&mut txn, "test", 42.to_string());

        assert_eq!(txt.get_attribute(&txn, "test"), Some("42".to_string()));
        let actual: Vec<_> = txt.attributes(&txn).collect();
        assert_eq!(actual, vec![("test", "42".to_string())]);
    }

    #[test]
    fn siblings() {
        let doc = Doc::with_client_id(1);
        let root = doc.get_xml_element("root");
        let mut txn = doc.transact_mut();
        let first = root.push_back(&mut txn, XmlTextPrelim("hello"));
        let second = root.push_back(&mut txn, XmlElementPrelim::empty("p"));

        assert_eq!(
            first.siblings(&txn).next().as_ref(),
            Some(&XmlNode::Element(second.clone())),
            "first.next_sibling should point to second"
        );
        assert_eq!(
            second.siblings(&txn).next_back().as_ref(),
            Some(&XmlNode::Text(first.clone())),
            "second.prev_sibling should point to first"
        );
        assert_eq!(
            first.parent().as_ref(),
            Some(&root),
            "first.parent should point to root"
        );
        assert_eq!(root.parent().as_ref(), None, "root parent should not exist");
        assert_eq!(
            root.first_child().as_ref(),
            Some(&XmlNode::Text(first)),
            "root.first_child should point to first"
        );
    }

    #[test]
    fn serialization() {
        let d1 = Doc::with_client_id(1);
        let r1 = d1.get_xml_element("root");
        let mut t1 = d1.transact_mut();
        let first = r1.push_back(&mut t1, XmlTextPrelim("hello"));
        r1.push_back(&mut t1, XmlElementPrelim::empty("p"));

        let expected = "<UNDEFINED>hello<p></p></UNDEFINED>";
        assert_eq!(r1.to_string(&t1), expected);

        let u1 = t1.encode_state_as_update_v1(&StateVector::default());

        let d2 = Doc::with_client_id(2);
        let r2 = d2.get_xml_element("root");
        let mut t2 = d2.transact_mut();

        t2.apply_update(Update::decode_v1(u1.as_slice()).unwrap());
        assert_eq!(r2.to_string(&t2), expected);
    }

    #[test]
    fn serialization_compatibility() {
        let d1 = Doc::with_client_id(1);
        let r1 = d1.get_xml_element("root");
        let mut t1 = d1.transact_mut();
        let first = r1.push_back(&mut t1, XmlTextPrelim("hello"));
        r1.push_back(&mut t1, XmlElementPrelim::empty("p"));

        /* This binary is result of following Yjs code (matching Rust code above):
        ```js
            let d1 = new Y.Doc()
            d1.clientID = 1
            let root = d1.get('root', Y.XmlElement)
            let first = new Y.XmlText()
            first.insert(0, 'hello')
            let second = new Y.XmlElement('p')
            root.insert(0, [first,second])

            let expected = Y.encodeStateAsUpdate(d1)
        ``` */
        let expected = &[
            1, 3, 1, 0, 7, 1, 4, 114, 111, 111, 116, 6, 4, 0, 1, 0, 5, 104, 101, 108, 108, 111,
            135, 1, 0, 3, 1, 112, 0,
        ];
        let u1 = t1.encode_state_as_update_v1(&StateVector::default());
        assert_eq!(u1.as_slice(), expected);
    }

    #[test]
    fn event_observers() {
        let d1 = Doc::with_client_id(1);
        let mut xml = d1.get_xml_element("xml");

        let attributes = Rc::new(RefCell::new(None));
        let nodes = Rc::new(RefCell::new(None));
        let attributes_c = attributes.clone();
        let nodes_c = nodes.clone();
        let _sub = xml.observe(move |txn, e| {
            *attributes_c.borrow_mut() = Some(e.keys(txn).clone());
            *nodes_c.borrow_mut() = Some(e.delta(txn).to_vec());
        });

        // insert attribute
        {
            let mut txn = d1.transact_mut();
            xml.insert_attribute(&mut txn, "key1", "value1");
            xml.insert_attribute(&mut txn, "key2", "value2");
        }
        assert!(nodes.borrow_mut().take().unwrap().is_empty());
        assert_eq!(
            attributes.borrow_mut().take(),
            Some(HashMap::from([
                (
                    "key1".into(),
                    EntryChange::Inserted(Any::String("value1".into()).into())
                ),
                (
                    "key2".into(),
                    EntryChange::Inserted(Any::String("value2".into()).into())
                )
            ]))
        );

        // change and remove attribute
        {
            let mut txn = d1.transact_mut();
            xml.insert_attribute(&mut txn, "key1", "value11");
            xml.remove_attribute(&mut txn, &"key2");
        }
        assert!(nodes.borrow_mut().take().unwrap().is_empty());
        assert_eq!(
            attributes.borrow_mut().take(),
            Some(HashMap::from([
                (
                    "key1".into(),
                    EntryChange::Updated(
                        Any::String("value1".into()).into(),
                        Any::String("value11".into()).into()
                    )
                ),
                (
                    "key2".into(),
                    EntryChange::Removed(Any::String("value2".into()).into())
                )
            ]))
        );

        // add xml elements
        let (nested_txt, nested_xml) = {
            let mut txn = d1.transact_mut();
            let txt = xml.insert(&mut txn, 0, XmlTextPrelim(""));
            let xml2 = xml.insert(&mut txn, 1, XmlElementPrelim::empty("div"));
            (txt, xml2)
        };
        assert_eq!(
            nodes.borrow_mut().take(),
            Some(vec![Change::Added(vec![
                Value::YXmlText(nested_txt.clone()),
                Value::YXmlElement(nested_xml.clone())
            ])])
        );
        assert_eq!(attributes.borrow_mut().take(), Some(HashMap::new()));

        // remove and add
        let nested_xml2 = {
            let mut txn = d1.transact_mut();
            xml.remove_range(&mut txn, 1, 1);
            xml.insert(&mut txn, 1, XmlElementPrelim::empty("p"))
        };
        assert_eq!(
            nodes.borrow_mut().take(),
            Some(vec![
                Change::Retain(1),
                Change::Added(vec![Value::YXmlElement(nested_xml2.clone())]),
                Change::Removed(1),
            ])
        );
        assert_eq!(attributes.borrow_mut().take(), Some(HashMap::new()));

        // copy updates over
        let d2 = Doc::with_client_id(2);
        let mut xml2 = d2.get_xml_element("xml");

        let attributes = Rc::new(RefCell::new(None));
        let nodes = Rc::new(RefCell::new(None));
        let attributes_c = attributes.clone();
        let nodes_c = nodes.clone();
        let _sub = xml2.observe(move |txn, e| {
            *attributes_c.borrow_mut() = Some(e.keys(txn).clone());
            *nodes_c.borrow_mut() = Some(e.delta(txn).to_vec());
        });

        {
            let t1 = d1.transact_mut();
            let mut t2 = d2.transact_mut();

            let sv = t2.state_vector();
            let mut encoder = EncoderV1::new();
            t1.encode_diff(&sv, &mut encoder);
            t2.apply_update(Update::decode_v1(encoder.to_vec().as_slice()).unwrap());
        }
        assert_eq!(
            nodes.borrow_mut().take(),
            Some(vec![Change::Added(vec![
                Value::YXmlText(nested_txt),
                Value::YXmlElement(nested_xml2)
            ])])
        );
        assert_eq!(
            attributes.borrow_mut().take(),
            Some(HashMap::from([(
                "key1".into(),
                EntryChange::Inserted(Any::String("value11".into()).into())
            )]))
        );
    }
}<|MERGE_RESOLUTION|>--- conflicted
+++ resolved
@@ -163,16 +163,9 @@
     }
 }
 
-<<<<<<< HEAD
 impl AsMut<Branch> for XmlElementRef {
     fn as_mut(&mut self) -> &mut Branch {
         &mut self.0
-=======
-    /// Returns an unordered iterator over all attributes (key-value pairs), that can be found
-    /// inside of a current XML element.
-    pub fn attributes<'a, T: ReadTxn>(&'a self, txn: &'a T) -> Attributes<'a, &'a T, T> {
-        Attributes(self.0 .0.entries(txn))
->>>>>>> 263d72a7
     }
 }
 
@@ -224,57 +217,11 @@
         (ItemContent::Type(inner), Some(self))
     }
 
-<<<<<<< HEAD
     fn integrate(self, txn: &mut TransactionMut, inner_ref: BranchPtr) {
         let xml = XmlElementRef::from(inner_ref);
         for value in self.1 {
             xml.push_back(txn, value);
         }
-=======
-    /// Returns an iterator that can be used to traverse over the successors of a current
-    /// XML element. This includes recursive step over children of its children. The recursive
-    /// iteration is depth-first.
-    ///
-    /// Example:
-    /// ```
-    /// /* construct node with a shape:
-    ///    <div>
-    ///       <p>Hello <b>world</b></p>
-    ///       again
-    ///    </div>
-    /// */
-    /// use yrs::{XmlElement, Doc, Xml, Transact};
-    ///
-    /// let doc = Doc::new();
-    /// let mut html = doc.get_xml_element("div");
-    /// let mut txn = doc.transact_mut();
-    /// let p = html.push_elem_back(&mut txn, "p");
-    /// let txt = p.push_text_back(&mut txn);
-    /// txt.push(&mut txn, "Hello ");
-    /// let b = p.push_elem_back(&mut txn, "b");
-    /// let txt = b.push_text_back(&mut txn);
-    /// txt.push(&mut txn, "world");
-    /// let txt = html.push_text_back(&mut txn);
-    /// txt.push(&mut txn, "again");
-    ///
-    /// for node in html.successors(&txn) {
-    ///     match node {
-    ///         Xml::Element(elem) => println!("- {}", elem.tag()),
-    ///         Xml::Text(txt) => println!("- {}", txt.to_string(&txn))
-    ///     }
-    /// }
-    /// /* will print:
-    ///    - UNDEFINED // (XML root element)
-    ///    - p
-    ///    - Hello
-    ///    - b
-    ///    - world
-    ///    - again
-    /// */
-    /// ```
-    pub fn successors<'a, T: ReadTxn>(&'a self, txn: &'a T) -> TreeWalker<'a, &'a T, T> {
-        self.0.iter(txn)
->>>>>>> 263d72a7
     }
 }
 
@@ -433,7 +380,6 @@
     }
 }
 
-<<<<<<< HEAD
 /// A preliminary type that will be materialized into an [XmlFragmentRef] once it will be integrated
 /// into Yrs document.
 #[derive(Debug, Clone)]
@@ -469,37 +415,6 @@
         let inner = Branch::new(TYPE_REFS_XML_FRAGMENT, None);
         (ItemContent::Type(inner), Some(self))
     }
-=======
-/// Iterator over the attributes (key-value pairs represented as a strings) of an [XmlElement].
-pub struct Attributes<'a, B, T>(Entries<'a, B, T>);
-
-impl<'a, B, T> Attributes<'a, B, T>
-where
-    B: Borrow<T>,
-    T: ReadTxn,
-{
-    pub fn new(branch: &'a Branch, txn: B) -> Self {
-        let entries = Entries::new(&branch.map, txn);
-        Attributes(entries)
-    }
-}
-
-impl<'a, B, T> Iterator for Attributes<'a, B, T>
-where
-    B: Borrow<T>,
-    T: ReadTxn,
-{
-    type Item = (&'a str, String);
-
-    fn next(&mut self) -> Option<Self::Item> {
-        let (key, block) = self.0.next()?;
-        let txn = self.0.txn.borrow();
-        let value = block
-            .content
-            .get_last()
-            .map(|v| v.to_string(txn))
-            .unwrap_or(String::default());
->>>>>>> 263d72a7
 
     fn integrate(self, txn: &mut TransactionMut, inner_ref: BranchPtr) {
         let xml = XmlFragmentRef::from(inner_ref);
@@ -598,18 +513,13 @@
 
     /// Returns an unordered iterator over all attributes (key-value pairs), that can be found
     /// inside of a current XML element.
-    fn attributes<'a, T: ReadTxn>(&'a self, txn: &'a T) -> Attributes<'a, T> {
+    fn attributes<'a, T: ReadTxn>(&'a self, txn: &'a T) -> Attributes<'a, &'a T, T> {
         Attributes(Entries::new(&self.as_ref().map, txn))
     }
 
-<<<<<<< HEAD
     fn siblings<'a, T: ReadTxn>(&self, txn: &'a T) -> Siblings<'a, T> {
         let ptr = BranchPtr::from(self.as_ref());
         Siblings::new(ptr.item, txn)
-=======
-    pub fn iter<'a, T: ReadTxn>(&'a self, txn: &'a T) -> TreeWalker<'a, &'a T, T> {
-        TreeWalker::new(&self.0, txn)
->>>>>>> 263d72a7
     }
 }
 
@@ -726,25 +636,40 @@
     ///    - again
     /// */
     /// ```
-    fn successors<'a, T: ReadTxn + 'a>(&'a self, txn: &'a T) -> TreeWalker<'a, T> {
+    fn successors<'a, T: ReadTxn>(&'a self, txn: &'a T) -> TreeWalker<'a, &'a T, T> {
         TreeWalker::new(self.as_ref(), txn)
     }
 }
 
 /// Iterator over the attributes (key-value pairs represented as a strings) of an [XmlElement].
-pub struct Attributes<'a, T>(Entries<'a, T>);
-
-impl<'a, T: ReadTxn> Iterator for Attributes<'a, T> {
+pub struct Attributes<'a, B, T>(Entries<'a, B, T>);
+
+impl<'a, B, T> Attributes<'a, B, T>
+where
+    B: Borrow<T>,
+    T: ReadTxn,
+{
+    pub fn new(branch: &'a Branch, txn: B) -> Self {
+        let entries = Entries::new(&branch.map, txn);
+        Attributes(entries)
+    }
+}
+
+impl<'a, B, T> Iterator for Attributes<'a, B, T>
+where
+    B: Borrow<T>,
+    T: ReadTxn,
+{
     type Item = (&'a str, String);
 
     fn next(&mut self) -> Option<Self::Item> {
         let (key, block) = self.0.next()?;
+        let txn = self.0.txn.borrow();
         let value = block
             .content
             .get_last()
-            .map(|v| v.to_string(self.0.txn))
+            .map(|v| v.to_string(txn))
             .unwrap_or(String::default());
-
         Some((key.as_ref(), value))
     }
 }
@@ -758,17 +683,12 @@
     _marker: PhantomData<T>,
 }
 
-<<<<<<< HEAD
-impl<'a, T: ReadTxn> TreeWalker<'a, T> {
-    fn new(root: &'a Branch, txn: &'a T) -> Self {
-=======
 impl<'a, B, T: ReadTxn> TreeWalker<'a, B, T>
 where
     B: Borrow<T>,
     T: ReadTxn,
 {
     pub fn new(root: &'a Branch, txn: B) -> Self {
->>>>>>> 263d72a7
         let current = if let Some(Block::Item(item)) = root.start.as_deref() {
             Some(item)
         } else {
@@ -785,17 +705,12 @@
     }
 }
 
-<<<<<<< HEAD
-impl<'a, T: ReadTxn> Iterator for TreeWalker<'a, T> {
-    type Item = XmlNode;
-=======
 impl<'a, B, T: ReadTxn> Iterator for TreeWalker<'a, B, T>
 where
     B: Borrow<T>,
     T: ReadTxn,
 {
-    type Item = Xml;
->>>>>>> 263d72a7
+    type Item = XmlNode;
 
     /// Tree walker used depth-first search to move over the xml tree.
     fn next(&mut self) -> Option<Self::Item> {
@@ -852,333 +767,6 @@
     }
 }
 
-<<<<<<< HEAD
-=======
-#[derive(Debug, Clone, Eq, PartialEq)]
-pub struct XmlHook(Map);
-
-unsafe impl Send for XmlHook {}
-unsafe impl Sync for XmlHook {}
-
-impl XmlHook {
-    pub fn new(map: Map) -> Self {
-        XmlHook(map)
-    }
-
-    pub fn len<T: ReadTxn>(&self, txn: &T) -> u32 {
-        self.0.len(txn)
-    }
-
-    pub fn keys<'a, T: ReadTxn>(&'a self, txn: &'a T) -> crate::types::map::Keys<'a, &'a T, T> {
-        self.0.keys(txn)
-    }
-
-    pub fn values<'a, T: ReadTxn>(&'a self, txn: &'a T) -> crate::types::map::Values<'a, &'a T, T> {
-        self.0.values(txn)
-    }
-
-    pub fn iter<'a, T: ReadTxn>(&'a self, txn: &'a T) -> crate::types::map::MapIter<'a, &'a T, T> {
-        self.0.iter(txn)
-    }
-
-    pub fn insert<V: Prelim>(
-        &self,
-        txn: &mut TransactionMut,
-        key: String,
-        value: V,
-    ) -> Option<Value> {
-        self.0.insert(txn, key, value)
-    }
-
-    pub fn remove(&self, txn: &mut TransactionMut, key: &str) -> Option<Value> {
-        self.0.remove(txn, key)
-    }
-
-    pub fn get<T: ReadTxn>(&self, txn: &T, key: &str) -> Option<Value> {
-        self.0.get(txn, key)
-    }
-
-    pub fn contains<T: ReadTxn>(&self, txn: &T, key: &String) -> bool {
-        self.0.contains(txn, key)
-    }
-
-    pub fn clear(&self, txn: &mut TransactionMut) {
-        self.0.clear(txn)
-    }
-}
-
-impl ToJson for XmlHook {
-    fn to_json<T: ReadTxn>(&self, txn: &T) -> Any {
-        self.0.to_json(txn)
-    }
-}
-
-impl From<BranchPtr> for XmlHook {
-    fn from(inner: BranchPtr) -> Self {
-        XmlHook(Map::from(inner))
-    }
-}
-
-impl Into<XmlHook> for Map {
-    fn into(self) -> XmlHook {
-        XmlHook(self)
-    }
-}
-
-/// A shared data type used for collaborative text editing, that can be used in a context of
-/// [XmlElement] nodee. It enables multiple users to add and remove chunks of text in efficient
-/// manner. This type is internally represented as a mutable double-linked list of text chunks
-/// - an optimization occurs during [Transaction::commit], which allows to squash multiple
-/// consecutively inserted characters together as a single chunk of text even between transaction
-/// boundaries in order to preserve more efficient memory model.
-///
-/// Just like [XmlElement], [XmlText] can be marked with extra metadata in form of attributes.
-///
-/// [XmlText] structure internally uses UTF-8 encoding and its length is described in a number of
-/// bytes rather than individual characters (a single UTF-8 code point can consist of many bytes).
-///
-/// Like all Yrs shared data types, [XmlText] is resistant to the problem of interleaving (situation
-/// when characters inserted one after another may interleave with other peers concurrent inserts
-/// after merging all updates together). In case of Yrs conflict resolution is solved by using
-/// unique document id to determine correct and consistent ordering.
-#[repr(transparent)]
-#[derive(Debug, Clone, Eq, PartialEq)]
-pub struct XmlText(Text);
-
-unsafe impl Send for XmlText {}
-unsafe impl Sync for XmlText {}
-
-impl XmlText {
-    fn inner(&self) -> BranchPtr {
-        self.0.inner()
-    }
-
-    /// Returns a string representation of a current XML text.
-    pub fn to_string<T: ReadTxn>(&self, txn: &T) -> String {
-        self.0.to_string(txn)
-    }
-
-    pub fn remove_attribute(&self, txn: &mut TransactionMut, attr_name: &str) {
-        self.inner().remove(txn, attr_name);
-    }
-
-    pub fn insert_attribute<K, V>(&self, txn: &mut TransactionMut, attr_name: K, attr_value: V)
-    where
-        K: Into<Rc<str>>,
-        V: AsRef<str>,
-    {
-        let key = attr_name.into();
-        let value = crate::block::PrelimString(attr_value.as_ref().into());
-        let pos = {
-            let inner = self.inner();
-            let left = inner.map.get(&key);
-            ItemPosition {
-                parent: TypePtr::Branch(inner),
-                left: left.cloned(),
-                right: None,
-                index: 0,
-                current_attrs: None,
-            }
-        };
-
-        txn.create_item(&pos, value, Some(key));
-    }
-
-    pub fn get_attribute<T: ReadTxn>(&self, txn: &T, attr_name: &str) -> Option<String> {
-        let inner = self.inner();
-        let value = inner.get(txn, attr_name)?;
-        Some(value.to_string(txn))
-    }
-
-    pub fn attributes<'a, T: ReadTxn>(&'a self, txn: &'a T) -> Attributes<'a, &'a T, T> {
-        Attributes(self.as_ref().entries(txn))
-    }
-
-    /// Returns next XML sibling of this XML text, which can be either a [XmlElement], [XmlText] or
-    /// `None` if current text is a last child of its parent XML element.
-    pub fn next_sibling(&self) -> Option<Xml> {
-        next_sibling(self.0.inner())
-    }
-
-    /// Returns previous XML sibling of this XML text, which can be either a [XmlElement], [XmlText]
-    /// or `None` if current text is a first child of its parent XML element.
-    pub fn prev_sibling(&self) -> Option<Xml> {
-        prev_sibling(self.0.inner())
-    }
-
-    /// Returns a parent XML element containing this XML text value.
-    pub fn parent(&self) -> Option<XmlElement> {
-        parent(self.inner())
-    }
-
-    /// Returns a number of characters contained under this XML text structure.
-    pub fn len<T: ReadTxn>(&self, txn: &T) -> u32 {
-        self.0.len(txn)
-    }
-
-    /// Inserts a `chunk` of text at a given `index`.
-    /// If `index` is `0`, this `chunk` will be inserted at the beginning of a current text.
-    /// If `index` is equal to current data structure length, this `chunk` will be appended at
-    /// the end of it.
-    ///
-    /// This method will panic if provided `index` is greater than the length of a current text.
-    pub fn insert(&self, txn: &mut TransactionMut, index: u32, content: &str) {
-        if let Some(mut pos) = self.0.find_position(txn, index) {
-            pos.parent = TypePtr::Branch(self.inner());
-            txn.create_item(&pos, crate::block::PrelimString(content.into()), None);
-        } else {
-            panic!("Cannot insert string content into an XML text: provided index is outside of the current text range!");
-        }
-    }
-
-    /// Inserts a `chunk` of text at a given `index`.
-    /// If `index` is `0`, this `chunk` will be inserted at the beginning of a current text.
-    /// If `index` is equal to current data structure length, this `chunk` will be appended at
-    /// the end of it.
-    /// Collection of supplied `attributes` will be used to wrap provided text `chunk` range with a
-    /// formatting blocks.
-    ///
-    /// This method will panic if provided `index` is greater than the length of a current text.
-    pub fn insert_with_attributes(
-        &self,
-        txn: &mut TransactionMut,
-        index: u32,
-        content: &str,
-        attrs: Attrs,
-    ) {
-        self.0.insert_with_attributes(txn, index, content, attrs);
-    }
-
-    /// Wraps an existing piece of text within a range described by `index`-`len` parameters with
-    /// formatting blocks containing provided `attributes` metadata.
-    pub fn format(&self, txn: &mut TransactionMut, index: u32, len: u32, attrs: Attrs) {
-        self.0.format(txn, index, len, attrs);
-    }
-
-    /// Inserts an embed `content` at a given `index`.
-    ///
-    /// If `index` is `0`, this `content` will be inserted at the beginning of a current text.
-    /// If `index` is equal to current data structure length, this `embed` will be appended at
-    /// the end of it.
-    ///
-    /// This method will panic if provided `index` is greater than the length of a current text.
-    pub fn insert_embed(&self, txn: &mut TransactionMut, index: u32, content: Any) {
-        self.0.insert_embed(txn, index, content)
-    }
-
-    /// Inserts an embed `content` of text at a given `index`.
-    /// If `index` is `0`, this `content` will be inserted at the beginning of a current text.
-    /// If `index` is equal to current data structure length, this `chunk` will be appended at
-    /// the end of it.
-    /// Collection of supplied `attributes` will be used to wrap provided text `content` range with
-    /// a formatting blocks.
-    ///
-    /// This method will panic if provided `index` is greater than the length of a current text.
-    pub fn insert_embed_with_attributes(
-        &self,
-        txn: &mut TransactionMut,
-        index: u32,
-        content: Any,
-        attributes: Attrs,
-    ) {
-        self.0
-            .insert_embed_with_attributes(txn, index, content, attributes)
-    }
-
-    /// Appends a new string `content` at the end of this XML text structure.
-    pub fn push(&self, txn: &mut TransactionMut, content: &str) {
-        let len = self.len(txn);
-        self.insert(txn, len, content);
-    }
-
-    /// Removes a number of characters specified by a `len` parameter from this XML text structure,
-    /// starting at given `index`.
-    /// This method may panic if `index` if greater than a length of this text.
-    pub fn remove_range(&self, txn: &mut TransactionMut, index: u32, len: u32) {
-        self.0.remove_range(txn, index, len)
-    }
-
-    pub fn diff<T, F>(&self, txn: &mut TransactionMut, compute_ychange: F) -> Vec<Diff<T>>
-    where
-        F: Fn(YChange) -> T,
-    {
-        self.diff_range(txn, None, None, compute_ychange)
-    }
-
-    /// Returns the Delta representation of this [XmlText] type.
-    pub fn diff_range<T, F>(
-        &self,
-        txn: &mut TransactionMut,
-        hi: Option<&Snapshot>,
-        lo: Option<&Snapshot>,
-        compute_ychange: F,
-    ) -> Vec<Diff<T>>
-    where
-        F: Fn(YChange) -> T,
-    {
-        self.0.diff_range(txn, hi, lo, compute_ychange)
-    }
-
-    /// Subscribes a given callback to be triggered whenever current XML text is changed.
-    /// A callback is triggered whenever a transaction gets committed. This function does not
-    /// trigger if changes have been observed by nested shared collections.
-    ///
-    /// XML text changes can be tracked by using [Event::delta] method: keep in mind that delta
-    /// contains collection of individual characters rather than strings.
-    /// XML text attribute changes can be tracked using [Event::keys] method.
-    ///
-    /// Returns an [Observer] which, when dropped, will unsubscribe current callback.
-    pub fn observe<F>(&mut self, f: F) -> XmlTextSubscription
-    where
-        F: Fn(&TransactionMut, &XmlTextEvent) -> () + 'static,
-    {
-        if let Observers::XmlText(eh) = self
-            .inner()
-            .observers
-            .get_or_insert_with(Observers::xml_text)
-        {
-            eh.subscribe(Arc::new(f))
-        } else {
-            panic!("Observed collection is of different type") //TODO: this should be Result::Err
-        }
-    }
-
-    /// Unsubscribes a previously subscribed event callback identified by given `subscription_id`.
-    pub fn unobserve(&mut self, subscription_id: SubscriptionId) {
-        if let Some(Observers::XmlText(eh)) = self.inner().observers.as_mut() {
-            eh.unsubscribe(subscription_id);
-        }
-    }
-}
-
-pub type XmlTextSubscription =
-    crate::Subscription<Arc<dyn Fn(&TransactionMut, &XmlTextEvent) -> ()>>;
-
-impl AsRef<Branch> for XmlText {
-    fn as_ref(&self) -> &Branch {
-        self.0.as_ref()
-    }
-}
-
-impl AsMut<Branch> for XmlText {
-    fn as_mut(&mut self) -> &mut Branch {
-        self.0.as_mut()
-    }
-}
-
-impl From<BranchPtr> for XmlText {
-    fn from(inner: BranchPtr) -> Self {
-        XmlText(Text::from(inner))
-    }
-}
-
-impl Into<XmlText> for Text {
-    fn into(self) -> XmlText {
-        XmlText(self)
-    }
-}
-
->>>>>>> 263d72a7
 /// Event generated by [XmlText::observe] method. Emitted during transaction commit phase.
 pub struct XmlTextEvent {
     pub(crate) current_target: BranchPtr,
